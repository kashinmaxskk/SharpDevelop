// Copyright (c) AlphaSierraPapa for the SharpDevelop Team
// 
// Permission is hereby granted, free of charge, to any person obtaining a copy of this
// software and associated documentation files (the "Software"), to deal in the Software
// without restriction, including without limitation the rights to use, copy, modify, merge,
// publish, distribute, sublicense, and/or sell copies of the Software, and to permit persons
// to whom the Software is furnished to do so, subject to the following conditions:
// 
// The above copyright notice and this permission notice shall be included in all copies or
// substantial portions of the Software.
// 
// THE SOFTWARE IS PROVIDED "AS IS", WITHOUT WARRANTY OF ANY KIND, EXPRESS OR IMPLIED,
// INCLUDING BUT NOT LIMITED TO THE WARRANTIES OF MERCHANTABILITY, FITNESS FOR A PARTICULAR
// PURPOSE AND NONINFRINGEMENT. IN NO EVENT SHALL THE AUTHORS OR COPYRIGHT HOLDERS BE LIABLE
// FOR ANY CLAIM, DAMAGES OR OTHER LIABILITY, WHETHER IN AN ACTION OF CONTRACT, TORT OR
// OTHERWISE, ARISING FROM, OUT OF OR IN CONNECTION WITH THE SOFTWARE OR THE USE OR OTHER
// DEALINGS IN THE SOFTWARE.

using System;
using System.Collections.Generic;
using System.Linq;
using System.Threading;

namespace ICSharpCode.NRefactory
{
	/// <summary>
	/// Provides an interface to handle annotations in an object.
	/// </summary>
	public interface IAnnotatable
	{
		/// <summary>
		/// Gets all annotations stored on this IAnnotatable.
		/// </summary>
		IEnumerable<object> Annotations {
			get;
		}
		
		/// <summary>
		/// Gets the first annotation of the specified type.
		/// Returns null if no matching annotation exists.
		/// </summary>
		/// <typeparam name='T'>
		/// The type of the annotation.
		/// </typeparam>
		T Annotation<T> () where T: class;
		
		/// <summary>
		/// Gets the first annotation of the specified type.
		/// Returns null if no matching annotation exists.
		/// </summary>
		/// <param name='type'>
		/// The type of the annotation.
		/// </param>
		object Annotation (Type type);
		
		/// <summary>
		/// Adds an annotation to this instance.
		/// </summary>
		/// <param name='annotation'>
		/// The annotation to add.
		/// </param>
		void AddAnnotation (object annotation);
		
		/// <summary>
		/// Removes all annotations of the specified type.
		/// </summary>
		/// <typeparam name='T'>
		/// The type of the annotations to remove.
		/// </typeparam>
		void RemoveAnnotations<T> () where T : class;
		
		/// <summary>
		/// Removes all annotations of the specified type.
		/// </summary>
		/// <param name='type'>
		/// The type of the annotations to remove.
		/// </param>
		void RemoveAnnotations(Type type);
	}
	
	[Serializable]
	public abstract class AbstractAnnotatable : IAnnotatable
	{
		// Annotations: points either null (no annotations), to the single annotation,
		// or to an AnnotationList.
		// Once it is pointed at an AnnotationList, it will never change (this allows thread-safety support by locking the list)
<<<<<<< HEAD
		
		[CLSCompliant(false)]
=======
		[NonSerialized]
>>>>>>> b059dbcf
		protected object annotations;
		
		sealed class AnnotationList : List<object>, ICloneable
		{
			// There are two uses for this custom list type:
			// 1) it's private, and thus (unlike List<object>) cannot be confused with real annotations
			// 2) It allows us to simplify the cloning logic by making the list behave the same as a clonable annotation.
			public AnnotationList (int initialCapacity) : base(initialCapacity)
			{
			}
			
			public object Clone ()
			{
				lock (this) {
					AnnotationList copy = new AnnotationList (this.Count);
					for (int i = 0; i < this.Count; i++) {
						object obj = this [i];
						ICloneable c = obj as ICloneable;
						copy.Add (c != null ? c.Clone () : obj);
					}
					return copy;
				}
			}
		}
		
		public virtual void AddAnnotation (object annotation)
		{
			if (annotation == null)
				throw new ArgumentNullException ("annotation");
		retry: // Retry until successful
			object oldAnnotation = Interlocked.CompareExchange (ref this.annotations, annotation, null);
			if (oldAnnotation == null) {
				return; // we successfully added a single annotation
			}
			AnnotationList list = oldAnnotation as AnnotationList;
			if (list == null) {
				// we need to transform the old annotation into a list
				list = new AnnotationList (4);
				list.Add (oldAnnotation);
				list.Add (annotation);
				if (Interlocked.CompareExchange (ref this.annotations, list, oldAnnotation) != oldAnnotation) {
					// the transformation failed (some other thread wrote to this.annotations first)
					goto retry;
				}
			} else {
				// once there's a list, use simple locking
				lock (list) {
					list.Add (annotation);
				}
			}
		}
		
		public virtual void RemoveAnnotations<T> () where T : class
		{
		retry: // Retry until successful
			object oldAnnotations = this.annotations;
			AnnotationList list = oldAnnotations as AnnotationList;
			if (list != null) {
				lock (list)
					list.RemoveAll (obj => obj is T);
			} else if (oldAnnotations is T) {
				if (Interlocked.CompareExchange (ref this.annotations, null, oldAnnotations) != oldAnnotations) {
					// Operation failed (some other thread wrote to this.annotations first)
					goto retry;
				}
			}
		}
		
		public virtual void RemoveAnnotations (Type type)
		{
			if (type == null)
				throw new ArgumentNullException ("type");
		retry: // Retry until successful
			object oldAnnotations = this.annotations;
			AnnotationList list = oldAnnotations as AnnotationList;
			if (list != null) {
				lock (list)
					list.RemoveAll (obj => type.IsInstanceOfType (obj));
			} else if (type.IsInstanceOfType (oldAnnotations)) {
				if (Interlocked.CompareExchange (ref this.annotations, null, oldAnnotations) != oldAnnotations) {
					// Operation failed (some other thread wrote to this.annotations first)
					goto retry;
				}
			}
		}
		
		public T Annotation<T> () where T: class
		{
			object annotations = this.annotations;
			AnnotationList list = annotations as AnnotationList;
			if (list != null) {
				lock (list) {
					foreach (object obj in list) {
						T t = obj as T;
						if (t != null)
							return t;
					}
					return null;
				}
			} else {
				return annotations as T;
			}
		}
		
		public object Annotation (Type type)
		{
			if (type == null)
				throw new ArgumentNullException ("type");
			object annotations = this.annotations;
			AnnotationList list = annotations as AnnotationList;
			if (list != null) {
				lock (list) {
					foreach (object obj in list) {
						if (type.IsInstanceOfType (obj))
							return obj;
					}
				}
			} else {
				if (type.IsInstanceOfType (annotations))
					return annotations;
			}
			return null;
		}
		
		/// <summary>
		/// Gets all annotations stored on this AstNode.
		/// </summary>
		public IEnumerable<object> Annotations {
			get {
				object annotations = this.annotations;
				AnnotationList list = annotations as AnnotationList;
				if (list != null) {
					lock (list) {
						return list.ToArray ();
					}
				} else {
					if (annotations != null)
						return new object[] { annotations };
					else
						return Enumerable.Empty<object> ();
				}
			}
		}
	}
}
<|MERGE_RESOLUTION|>--- conflicted
+++ resolved
@@ -84,12 +84,9 @@
 		// Annotations: points either null (no annotations), to the single annotation,
 		// or to an AnnotationList.
 		// Once it is pointed at an AnnotationList, it will never change (this allows thread-safety support by locking the list)
-<<<<<<< HEAD
 		
 		[CLSCompliant(false)]
-=======
 		[NonSerialized]
->>>>>>> b059dbcf
 		protected object annotations;
 		
 		sealed class AnnotationList : List<object>, ICloneable
