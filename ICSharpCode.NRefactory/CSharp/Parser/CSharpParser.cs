﻿// 
// CSharpParser.cs
//
// Author:
//       Mike Krüger <mkrueger@novell.com>
// 
// Copyright (c) 2009 Novell, Inc (http://www.novell.com)
// 
// Permission is hereby granted, free of charge, to any person obtaining a copy
// of this software and associated documentation files (the "Software"), to deal
// in the Software without restriction, including without limitation the rights
// to use, copy, modify, merge, publish, distribute, sublicense, and/or sell
// copies of the Software, and to permit persons to whom the Software is
// furnished to do so, subject to the following conditions:
// 
// The above copyright notice and this permission notice shall be included in
// all copies or substantial portions of the Software.
// 
// THE SOFTWARE IS PROVIDED "AS IS", WITHOUT WARRANTY OF ANY KIND, EXPRESS OR
// IMPLIED, INCLUDING BUT NOT LIMITED TO THE WARRANTIES OF MERCHANTABILITY,
// FITNESS FOR A PARTICULAR PURPOSE AND NONINFRINGEMENT. IN NO EVENT SHALL THE
// AUTHORS OR COPYRIGHT HOLDERS BE LIABLE FOR ANY CLAIM, DAMAGES OR OTHER
// LIABILITY, WHETHER IN AN ACTION OF CONTRACT, TORT OR OTHERWISE, ARISING FROM,
// OUT OF OR IN CONNECTION WITH THE SOFTWARE OR THE USE OR OTHER DEALINGS IN
// THE SOFTWARE.

using System;
using System.Linq;
using System.Collections.Generic;
using System.IO;
using System.Text;
using Mono.CSharp;
using ICSharpCode.NRefactory.TypeSystem;

namespace ICSharpCode.NRefactory.CSharp
{
	public class CSharpParser
	{
		class ConversionVisitor : StructuralVisitor
		{
			CompilationUnit unit = new CompilationUnit ();
			
			public CompilationUnit Unit {
				get {
					return unit;
				}
				set {
					unit = value;
				}
			}
			
			public LocationsBag LocationsBag  {
				get;
				private set;
			}
			
			public ConversionVisitor (LocationsBag locationsBag)
			{
				this.LocationsBag = locationsBag;
			}
			
			public static AstLocation Convert (Mono.CSharp.Location loc)
			{
				return new AstLocation (loc.Row, loc.Column);
			}
			
			#region Global
			Stack<NamespaceDeclaration> namespaceStack = new Stack<NamespaceDeclaration> ();
			
			void AddTypeArguments (ATypeNameExpression texpr, AstType result)
			{
				if (!texpr.HasTypeArguments)
					return;
				foreach (var arg in texpr.TypeArguments.Args) {
					result.AddChild (ConvertToType (arg), AstType.Roles.TypeArgument);
				}
			}
			
			AstType ConvertToType (Mono.CSharp.Expression typeName)
			{
				if (typeName is TypeExpression) {
					var typeExpr = (Mono.CSharp.TypeExpression)typeName;
					return new PrimitiveType (typeExpr.GetSignatureForError (), Convert (typeExpr.Location));
				}
				
				if (typeName is Mono.CSharp.QualifiedAliasMember) {
					var qam = (Mono.CSharp.QualifiedAliasMember)typeName;
					return new SimpleType (qam.Name, Convert (qam.Location));
				}
				
				if (typeName is MemberAccess) {
					MemberAccess ma = (MemberAccess)typeName;
					
					var memberType = new MemberType ();
					memberType.AddChild (ConvertToType (ma.LeftExpression), MemberType.TargetRole);
					memberType.MemberName = ma.Name;
					
					AddTypeArguments (ma, memberType);
					return memberType;
				}
				
				if (typeName is SimpleName) {
					var sn = (SimpleName)typeName;
					var result = new SimpleType (sn.Name, Convert (sn.Location));
					AddTypeArguments (sn, result);
					return result;
				}
				
				if (typeName is ComposedCast) {
					var cc = (ComposedCast)typeName;
					var baseType = ConvertToType (cc.Left);
					var result = new ComposedType () { BaseType = baseType };
					
					if (cc.Spec.IsNullable) {
						result.HasNullableSpecifier = true;
					} else if (cc.Spec.IsPointer) {
						result.PointerRank++;
					} else {
						var location = LocationsBag.GetLocations (cc.Spec);
						var spec = new ArraySpecifier () { Dimensions = cc.Spec.Dimension - 1 };
						spec.AddChild (new CSharpTokenNode (Convert (cc.Spec.Location), 1), FieldDeclaration.Roles.LBracket);
						if (location != null)
							spec.AddChild (new CSharpTokenNode (Convert (location[0]), 1), FieldDeclaration.Roles.RBracket);
						
						result.ArraySpecifiers = new ArraySpecifier[] {
							spec
						};
					}
					return result;
				}
				
				System.Console.WriteLine ("Error while converting :" + typeName + " - unknown type name");
				return new SimpleType ("unknown");
			}
			
			public override void Visit (UsingsBag.Namespace nspace)
			{
				NamespaceDeclaration nDecl = null;
				if (nspace.Name != null) {
					nDecl = new NamespaceDeclaration ();
					nDecl.AddChild (new CSharpTokenNode (Convert (nspace.NamespaceLocation), "namespace".Length), NamespaceDeclaration.Roles.Keyword);
					ConvertNamespaceName (nspace.Name, nDecl);
					nDecl.AddChild (new CSharpTokenNode (Convert (nspace.OpenBrace), 1), NamespaceDeclaration.Roles.LBrace);
					AddToNamespace (nDecl);
					namespaceStack.Push (nDecl);
					
				}
				VisitNamespaceUsings (nspace);
				VisitNamespaceBody (nspace);
				
				if (nDecl != null) {
					nDecl.AddChild (new CSharpTokenNode (Convert (nspace.CloseBrace), 1), NamespaceDeclaration.Roles.RBrace);
					if (!nspace.OptSemicolon.IsNull)
						nDecl.AddChild (new CSharpTokenNode (Convert (nspace.OptSemicolon), 1), NamespaceDeclaration.Roles.Semicolon);
					
					namespaceStack.Pop ();
				}
			}
			
			void ConvertNamespaceName (MemberName memberName, NamespaceDeclaration namespaceDecl)
			{
				AstNode insertPos = null;
				while (memberName != null) {
					Identifier newIdent = new Identifier (memberName.Name, Convert (memberName.Location));
					namespaceDecl.InsertChildBefore (insertPos, newIdent, NamespaceDeclaration.Roles.Identifier);
					insertPos = newIdent;
					memberName = memberName.Left;
				}
			}
			
			public override void Visit (UsingsBag.Using u)
			{
				UsingDeclaration ud = new UsingDeclaration ();
				ud.AddChild (new CSharpTokenNode (Convert (u.UsingLocation), "using".Length), UsingDeclaration.Roles.Keyword);
				ud.AddChild (ConvertImport (u.NSpace), UsingDeclaration.ImportRole);
				ud.AddChild (new CSharpTokenNode (Convert (u.SemicolonLocation), 1), UsingDeclaration.Roles.Semicolon);
				AddToNamespace (ud);
			}
			
			public override void Visit (UsingsBag.AliasUsing u)
			{
				UsingAliasDeclaration ud = new UsingAliasDeclaration ();
				ud.AddChild (new CSharpTokenNode (Convert (u.UsingLocation), "using".Length), UsingAliasDeclaration.Roles.Keyword);
				ud.AddChild (new Identifier (u.Identifier.Value, Convert (u.Identifier.Location)), UsingAliasDeclaration.AliasRole);
				ud.AddChild (new CSharpTokenNode (Convert (u.AssignLocation), 1), UsingAliasDeclaration.Roles.Assign);
				ud.AddChild (ConvertImport (u.Nspace), UsingAliasDeclaration.ImportRole);
				ud.AddChild (new CSharpTokenNode (Convert (u.SemicolonLocation), 1), UsingAliasDeclaration.Roles.Semicolon);
				AddToNamespace (ud);
			}
			
			AstType ConvertImport (MemberName memberName)
			{
				if (memberName.Left != null) {
					// left.name
					MemberType t = new MemberType();
					t.IsDoubleColon = memberName.IsDoubleColon;
					t.AddChild (ConvertImport (memberName.Left), MemberType.TargetRole);
					t.AddChild (new Identifier (memberName.Name, Convert(memberName.Location)), MemberType.Roles.Identifier);
					return t;
				} else {
					SimpleType t = new SimpleType();
					t.AddChild (new Identifier (memberName.Name, Convert(memberName.Location)), SimpleType.Roles.Identifier);
					// TODO type arguments
					return t;
				}
			}
			
			public override void Visit (MemberCore member)
			{
				Console.WriteLine ("Unknown member:");
				Console.WriteLine (member.GetType () + "-> Member {0}", member.GetSignatureForError ());
			}
			
			Stack<TypeDeclaration> typeStack = new Stack<TypeDeclaration> ();
			
			public override void Visit (Class c)
			{
				TypeDeclaration newType = new TypeDeclaration ();
				newType.ClassType = ClassType.Class;
				
				var location = LocationsBag.GetMemberLocation (c);
				AddModifiers (newType, location);
				if (location != null)
					newType.AddChild (new CSharpTokenNode (Convert (location[0]), "class".Length), TypeDeclaration.Roles.Keyword);
				newType.AddChild (new Identifier (c.Basename, Convert (c.MemberName.Location)), AstNode.Roles.Identifier);
				if (c.MemberName.TypeArguments != null)  {
					var typeArgLocation = LocationsBag.GetLocations (c.MemberName);
					if (typeArgLocation != null)
						newType.AddChild (new CSharpTokenNode (Convert (typeArgLocation[0]), 1), TypeDeclaration.Roles.LChevron);
//					AddTypeArguments (newType, typeArgLocation, c.MemberName.TypeArguments);
					if (typeArgLocation != null)
						newType.AddChild (new CSharpTokenNode (Convert (typeArgLocation[1]), 1), TypeDeclaration.Roles.RChevron);
					AddConstraints (newType, c);
				}
				if (location != null && location.Count > 1)
					newType.AddChild (new CSharpTokenNode (Convert (location[1]), 1), AstNode.Roles.LBrace);
				typeStack.Push (newType);
				base.Visit (c);
				if (location != null && location.Count > 2)
					newType.AddChild (new CSharpTokenNode (Convert (location[2]), 1), AstNode.Roles.RBrace);
				typeStack.Pop ();
				AddType (newType);
			}
			
			public override void Visit (Struct s)
			{
				TypeDeclaration newType = new TypeDeclaration ();
				newType.ClassType = ClassType.Struct;
				
				var location = LocationsBag.GetMemberLocation (s);
				AddModifiers (newType, location);
				if (location != null)
					newType.AddChild (new CSharpTokenNode (Convert (location[0]), "struct".Length), TypeDeclaration.Roles.Keyword);
				newType.AddChild (new Identifier (s.Basename, Convert (s.MemberName.Location)), AstNode.Roles.Identifier);
				if (s.MemberName.TypeArguments != null)  {
					var typeArgLocation = LocationsBag.GetLocations (s.MemberName);
					if (typeArgLocation != null)
						newType.AddChild (new CSharpTokenNode (Convert (typeArgLocation[0]), 1), TypeDeclaration.Roles.LChevron);
//					AddTypeArguments (newType, typeArgLocation, s.MemberName.TypeArguments);
					if (typeArgLocation != null)
						newType.AddChild (new CSharpTokenNode (Convert (typeArgLocation[1]), 1), TypeDeclaration.Roles.RChevron);
					AddConstraints (newType, s);
				}
				if (location != null && location.Count > 1)
					newType.AddChild (new CSharpTokenNode (Convert (location[1]), 1), AstNode.Roles.LBrace);
				typeStack.Push (newType);
				base.Visit (s);
				if (location != null && location.Count > 2)
					newType.AddChild (new CSharpTokenNode  (Convert (location[2]), 1), AstNode.Roles.RBrace);
				typeStack.Pop ();
				AddType (newType);
			}
			
			public override void Visit (Interface i)
			{
				TypeDeclaration newType = new TypeDeclaration ();
				newType.ClassType = ClassType.Interface;
				
				var location = LocationsBag.GetMemberLocation (i);
				AddModifiers (newType, location);
				if (location != null)
					newType.AddChild (new CSharpTokenNode (Convert (location[0]), "interface".Length), TypeDeclaration.Roles.Keyword);
				newType.AddChild (new Identifier (i.Basename, Convert (i.MemberName.Location)), AstNode.Roles.Identifier);
				if (i.MemberName.TypeArguments != null)  {
					var typeArgLocation = LocationsBag.GetLocations (i.MemberName);
					if (typeArgLocation != null)
						newType.AddChild (new CSharpTokenNode (Convert (typeArgLocation[0]), 1), MemberReferenceExpression.Roles.LChevron);
//					AddTypeArguments (newType, typeArgLocation, i.MemberName.TypeArguments);
					if (typeArgLocation != null)
						newType.AddChild (new CSharpTokenNode (Convert (typeArgLocation[1]), 1), MemberReferenceExpression.Roles.RChevron);
					AddConstraints (newType, i);
				}
				if (location != null && location.Count > 1)
					newType.AddChild (new CSharpTokenNode (Convert (location[1]), 1), AstNode.Roles.LBrace);
				typeStack.Push (newType);
				base.Visit (i);
				if (location != null && location.Count > 2)
					newType.AddChild (new CSharpTokenNode  (Convert (location[2]), 1), AstNode.Roles.RBrace);
				typeStack.Pop ();
				AddType (newType);
			}
			
			public override void Visit (Mono.CSharp.Delegate d)
			{
				DelegateDeclaration newDelegate = new DelegateDeclaration ();
				var location = LocationsBag.GetMemberLocation (d);
				
				AddModifiers (newDelegate, location);
				if (location != null)
					newDelegate.AddChild (new CSharpTokenNode (Convert (location[0]), "delegate".Length), TypeDeclaration.Roles.Keyword);
				newDelegate.AddChild (ConvertToType (d.ReturnType), AstNode.Roles.Type);
				newDelegate.AddChild (new Identifier (d.Name, Convert (d.MemberName.Location)), AstNode.Roles.Identifier);
				if (d.MemberName.TypeArguments != null)  {
					var typeArgLocation = LocationsBag.GetLocations (d.MemberName);
					if (typeArgLocation != null)
						newDelegate.AddChild (new CSharpTokenNode (Convert (typeArgLocation[0]), 1), TypeDeclaration.Roles.LChevron);
//					AddTypeArguments (newDelegate, typeArgLocation, d.MemberName.TypeArguments);
					if (typeArgLocation != null)
						newDelegate.AddChild (new CSharpTokenNode (Convert (typeArgLocation[1]), 1), TypeDeclaration.Roles.RChevron);
					AddConstraints (newDelegate, d);
				}
				if (location != null)
					newDelegate.AddChild (new CSharpTokenNode (Convert (location[1]), 1), DelegateDeclaration.Roles.LPar);
				AddParameter (newDelegate, d.Parameters);
				
				if (location != null) {
					newDelegate.AddChild (new CSharpTokenNode (Convert (location[2]), 1), DelegateDeclaration.Roles.RPar);
					newDelegate.AddChild (new CSharpTokenNode (Convert (location[3]), 1), DelegateDeclaration.Roles.Semicolon);
				}
				AddType (newDelegate);
			}
			
			void AddType (AttributedNode child)
			{
				if (typeStack.Count > 0) {
					typeStack.Peek ().AddChild (child, TypeDeclaration.MemberRole);
				} else {
					AddToNamespace (child);
				}
			}
			
			void AddToNamespace (AstNode child)
			{
				if (namespaceStack.Count > 0) {
					namespaceStack.Peek ().AddChild (child, NamespaceDeclaration.MemberRole);
				} else {
					unit.AddChild (child, CompilationUnit.MemberRole);
				}
			}
			
			public override void Visit (Mono.CSharp.Enum e)
			{
				TypeDeclaration newType = new TypeDeclaration ();
				newType.ClassType = ClassType.Enum;
				var location = LocationsBag.GetMemberLocation (e);
				
				AddModifiers (newType, location);
				if (location != null)
					newType.AddChild (new CSharpTokenNode (Convert (location[0]), "enum".Length), TypeDeclaration.Roles.Keyword);
				newType.AddChild (new Identifier (e.Basename, Convert (e.MemberName.Location)), AstNode.Roles.Identifier);
				if (location != null && location.Count > 1)
					newType.AddChild (new CSharpTokenNode (Convert (location[1]), 1), AstNode.Roles.LBrace);
				typeStack.Push (newType);
				base.Visit (e);
				if (location != null && location.Count > 2)
					newType.AddChild (new CSharpTokenNode  (Convert (location[2]), 1), AstNode.Roles.RBrace);
				typeStack.Pop ();
				AddType (newType);
			}
			
			public override void Visit (EnumMember em)
			{
				EnumMemberDeclaration newField = new EnumMemberDeclaration ();
				VariableInitializer variable = new VariableInitializer ();
				
				variable.AddChild (new Identifier (em.Name, Convert (em.Location)), AstNode.Roles.Identifier);
				
				if (em.Initializer != null) {
					var initializer = (VariableInitializer)em.Initializer.Accept (this);
					if (initializer != null)
						variable.AddChild (initializer, AstNode.Roles.Variable);
				}
				
				newField.AddChild (variable, AstNode.Roles.Variable);
				typeStack.Peek ().AddChild (newField, TypeDeclaration.MemberRole);
			}
			#endregion
			
			#region Type members
			
			public override void Visit (FixedField f)
			{
				var location = LocationsBag.GetMemberLocation (f);
				
				FieldDeclaration newField = new FieldDeclaration ();
				
				AddModifiers (newField, location);
				if (location != null)
					newField.AddChild (new CSharpTokenNode (Convert (location[0]), "fixed".Length), FieldDeclaration.Roles.Keyword);
				newField.AddChild (ConvertToType (f.TypeName), FieldDeclaration.Roles.Type);
				
				VariableInitializer variable = new VariableInitializer ();
				variable.AddChild (new Identifier (f.MemberName.Name, Convert (f.MemberName.Location)), FieldDeclaration.Roles.Identifier);
				if (!f.Initializer.IsNull) {
					variable.AddChild ((Expression)f.Initializer.Accept (this), FieldDeclaration.Roles.Expression);
				}
				
				newField.AddChild (variable, FieldDeclaration.Roles.Variable);
				if (f.Declarators != null) {
					foreach (var decl in f.Declarators) {
						var declLoc = LocationsBag.GetLocations (decl);
						if (declLoc != null)
							newField.AddChild (new CSharpTokenNode (Convert (declLoc[0]), 1), FieldDeclaration.Roles.Comma);
						
						variable = new VariableInitializer ();
						variable.AddChild (new Identifier (decl.Name.Value, Convert (decl.Name.Location)), FieldDeclaration.Roles.Identifier);
						if (!decl.Initializer.IsNull) {
							variable.AddChild ((Expression)decl.Initializer.Accept (this), FieldDeclaration.Roles.Expression);
						}
						newField.AddChild (variable, FieldDeclaration.Roles.Variable);
					}
				}
				if (location != null)
					newField.AddChild (new CSharpTokenNode (Convert (location[1]), 1), FieldDeclaration.Roles.Semicolon);
				typeStack.Peek ().AddChild (newField, TypeDeclaration.MemberRole);
				
			}

			public override void Visit (Field f)
			{
				var location = LocationsBag.GetMemberLocation (f);
				
				FieldDeclaration newField = new FieldDeclaration ();
				
				AddModifiers (newField, location);
				newField.AddChild (ConvertToType (f.TypeName), FieldDeclaration.Roles.Type);
				
				VariableInitializer variable = new VariableInitializer ();
				variable.AddChild (new Identifier (f.MemberName.Name, Convert (f.MemberName.Location)), FieldDeclaration.Roles.Identifier);
				
				if (f.Initializer != null) {
					if (location != null)
						variable.AddChild (new CSharpTokenNode (Convert (location[0]), 1), FieldDeclaration.Roles.Assign);
					variable.AddChild ((Expression)f.Initializer.Accept (this), VariableInitializer.Roles.Expression);
				}
				newField.AddChild (variable, FieldDeclaration.Roles.Variable);
				if (f.Declarators != null) {
					foreach (var decl in f.Declarators) {
						var declLoc = LocationsBag.GetLocations (decl);
						if (declLoc != null)
							newField.AddChild (new CSharpTokenNode (Convert (declLoc[0]), 1), FieldDeclaration.Roles.Comma);
						
						variable = new VariableInitializer ();
						variable.AddChild (new Identifier (decl.Name.Value, Convert (decl.Name.Location)), VariableInitializer.Roles.Identifier);
						if (decl.Initializer != null) {
							variable.AddChild (new CSharpTokenNode (Convert (decl.Initializer.Location), 1), FieldDeclaration.Roles.Assign);
							variable.AddChild ((Expression)decl.Initializer.Accept (this), VariableInitializer.Roles.Expression);
						}
						newField.AddChild (variable, FieldDeclaration.Roles.Variable);
					}
				}
				if (location != null)
					newField.AddChild (new CSharpTokenNode (Convert (location[location.Count - 1]), 1), FieldDeclaration.Roles.Semicolon);

				typeStack.Peek ().AddChild (newField, TypeDeclaration.MemberRole);
			}
			
			public override void Visit (Const f)
			{
				var location = LocationsBag.GetMemberLocation (f);
				
				FieldDeclaration newField = new FieldDeclaration ();
				
				AddModifiers (newField, location);
				if (location != null)
					newField.AddChild (new CSharpTokenNode (Convert (location[0]), "const".Length), FieldDeclaration.Roles.Keyword);
				newField.AddChild (ConvertToType (f.TypeName), FieldDeclaration.Roles.Type);
				
				VariableInitializer variable = new VariableInitializer ();
				variable.AddChild (new Identifier (f.MemberName.Name, Convert (f.MemberName.Location)), VariableInitializer.Roles.Identifier);
				
				if (f.Initializer != null) {
					variable.AddChild (new CSharpTokenNode (Convert (f.Initializer.Location), 1), VariableInitializer.Roles.Assign);
					variable.AddChild ((Expression)f.Initializer.Accept (this), VariableInitializer.Roles.Expression);
				}
				newField.AddChild (variable, FieldDeclaration.Roles.Variable);
				if (f.Declarators != null) {
					foreach (var decl in f.Declarators) {
						var declLoc = LocationsBag.GetLocations (decl);
						if (declLoc != null)
							newField.AddChild (new CSharpTokenNode (Convert (declLoc[0]), 1), FieldDeclaration.Roles.Comma);
						
						variable = new VariableInitializer ();
						variable.AddChild (new Identifier (decl.Name.Value, Convert (decl.Name.Location)), FieldDeclaration.Roles.Identifier);
						if (decl.Initializer != null) {
							variable.AddChild (new CSharpTokenNode (Convert (decl.Initializer.Location), 1), FieldDeclaration.Roles.Assign);
							variable.AddChild ((Expression)decl.Initializer.Accept (this), VariableInitializer.Roles.Expression);
						}
						newField.AddChild (variable, FieldDeclaration.Roles.Variable);
					}
				}
				if (location != null)
					newField.AddChild (new CSharpTokenNode (Convert (location[1]), 1), FieldDeclaration.Roles.Semicolon);
				
				typeStack.Peek ().AddChild (newField, TypeDeclaration.MemberRole);

				
			}
			
			public override void Visit (Operator o)
			{
				OperatorDeclaration newOperator = new OperatorDeclaration ();
				newOperator.OperatorType = (OperatorType)o.OperatorType;
				
				var location = LocationsBag.GetMemberLocation (o);
				
				AddModifiers (newOperator, location);
				
				newOperator.AddChild (ConvertToType (o.TypeName), AstNode.Roles.Type);
				
				if (o.OperatorType == Operator.OpType.Implicit) {
					if (location != null) {
						newOperator.AddChild (new CSharpTokenNode (Convert (location[0]), "implicit".Length), OperatorDeclaration.OperatorTypeRole);
						newOperator.AddChild (new CSharpTokenNode (Convert (location[1]), "operator".Length), OperatorDeclaration.OperatorKeywordRole);
					}
				} else if (o.OperatorType == Operator.OpType.Explicit) {
					if (location != null) {
						newOperator.AddChild (new CSharpTokenNode (Convert (location[0]), "explicit".Length), OperatorDeclaration.OperatorTypeRole);
						newOperator.AddChild (new CSharpTokenNode (Convert (location[1]), "operator".Length), OperatorDeclaration.OperatorKeywordRole);
					}
				} else {
					if (location != null)
						newOperator.AddChild (new CSharpTokenNode (Convert (location[0]), "operator".Length), OperatorDeclaration.OperatorKeywordRole);
					
					int opLength = 1;
					switch (newOperator.OperatorType) {
						case OperatorType.LeftShift:
						case OperatorType.RightShift:
						case OperatorType.LessThanOrEqual:
						case OperatorType.GreaterThanOrEqual:
						case OperatorType.Equality:
						case OperatorType.Inequality:
//					case OperatorType.LogicalAnd:
//					case OperatorType.LogicalOr:
							opLength = 2;
							break;
						case OperatorType.True:
							opLength = "true".Length;
							break;
						case OperatorType.False:
							opLength = "false".Length;
							break;
					}
					if (location != null)
						newOperator.AddChild (new CSharpTokenNode (Convert (location[1]), opLength), OperatorDeclaration.OperatorTypeRole);
				}
				if (location != null)
					newOperator.AddChild (new CSharpTokenNode (Convert (location[2]), 1), OperatorDeclaration.Roles.LPar);
				AddParameter (newOperator, o.ParameterInfo);
				if (location != null)
					newOperator.AddChild (new CSharpTokenNode (Convert (location[3]), 1), OperatorDeclaration.Roles.RPar);
				
				if (o.Block != null)
					newOperator.AddChild ((BlockStatement)o.Block.Accept (this), OperatorDeclaration.Roles.Body);
				
				typeStack.Peek ().AddChild (newOperator, TypeDeclaration.MemberRole);
			}
			
			public override void Visit (Indexer indexer)
			{
				IndexerDeclaration newIndexer = new IndexerDeclaration ();
				
				var location = LocationsBag.GetMemberLocation (indexer);
				AddModifiers (newIndexer, location);
				
				newIndexer.AddChild (ConvertToType (indexer.TypeName), AstNode.Roles.Type);
				
				if (location != null)
					newIndexer.AddChild (new CSharpTokenNode (Convert (location[0]), 1), IndexerDeclaration.Roles.LBracket);
				AddParameter (newIndexer, indexer.Parameters);
				if (location != null)
					newIndexer.AddChild (new CSharpTokenNode (Convert (location[1]), 1), IndexerDeclaration.Roles.RBracket);
				
				if (location != null)
					newIndexer.AddChild (new CSharpTokenNode (Convert (location[2]), 1), IndexerDeclaration.Roles.LBrace);
				if (indexer.Get != null) {
					Accessor getAccessor = new Accessor ();
					var getLocation = LocationsBag.GetMemberLocation (indexer.Get);
					AddModifiers (getAccessor, getLocation);
					if (getLocation != null)
						getAccessor.AddChild (new CSharpTokenNode (Convert (indexer.Get.Location), "get".Length), PropertyDeclaration.Roles.Keyword);
					if (indexer.Get.Block != null) {
						getAccessor.AddChild ((BlockStatement)indexer.Get.Block.Accept (this), MethodDeclaration.Roles.Body);
					} else {
						if (getLocation != null && getLocation.Count > 0)
							newIndexer.AddChild (new CSharpTokenNode (Convert (getLocation[0]), 1), MethodDeclaration.Roles.Semicolon);
					}
					newIndexer.AddChild (getAccessor, PropertyDeclaration.GetterRole);
				}
				
				if (indexer.Set != null) {
					Accessor setAccessor = new Accessor ();
					var setLocation = LocationsBag.GetMemberLocation (indexer.Set);
					AddModifiers (setAccessor, setLocation);
					if (setLocation != null)
						setAccessor.AddChild (new CSharpTokenNode (Convert (indexer.Set.Location), "set".Length), PropertyDeclaration.Roles.Keyword);
					
					if (indexer.Set.Block != null) {
						setAccessor.AddChild ((BlockStatement)indexer.Set.Block.Accept (this), MethodDeclaration.Roles.Body);
					} else {
						if (setLocation != null && setLocation.Count > 0)
							newIndexer.AddChild (new CSharpTokenNode (Convert (setLocation[0]), 1), MethodDeclaration.Roles.Semicolon);
					}
					newIndexer.AddChild (setAccessor, PropertyDeclaration.SetterRole);
				}
				
				if (location != null)
					newIndexer.AddChild (new CSharpTokenNode (Convert (location[3]), 1), IndexerDeclaration.Roles.RBrace);
				
				typeStack.Peek ().AddChild (newIndexer, TypeDeclaration.MemberRole);
			}
			
			public override void Visit (Method m)
			{
				MethodDeclaration newMethod = new MethodDeclaration ();
				
				var location = LocationsBag.GetMemberLocation (m);
				AddModifiers (newMethod, location);
				
				newMethod.AddChild (ConvertToType (m.TypeName), AstNode.Roles.Type);
				newMethod.AddChild (new Identifier (m.Name, Convert (m.Location)), AstNode.Roles.Identifier);
				
				if (m.MemberName.TypeArguments != null)  {
					var typeArgLocation = LocationsBag.GetLocations (m.MemberName);
					if (typeArgLocation != null)
						newMethod.AddChild (new CSharpTokenNode (Convert (typeArgLocation[0]), 1), MemberReferenceExpression.Roles.LChevron);
//					AddTypeArguments (newMethod, typeArgLocation, m.MemberName.TypeArguments);
					if (typeArgLocation != null)
						newMethod.AddChild (new CSharpTokenNode (Convert (typeArgLocation[1]), 1), MemberReferenceExpression.Roles.RChevron);
					
					AddConstraints (newMethod, m.GenericMethod);
				}
				
				if (location != null)
					newMethod.AddChild (new CSharpTokenNode (Convert (location[0]), 1), MethodDeclaration.Roles.LPar);
				AddParameter (newMethod, m.ParameterInfo);
				
				if (location != null)
					newMethod.AddChild (new CSharpTokenNode (Convert (location[1]), 1), MethodDeclaration.Roles.RPar);
				if (m.Block != null) {
					var bodyBlock = (BlockStatement)m.Block.Accept (this);
//					if (m.Block is ToplevelBlock) {
//						newMethod.AddChild (bodyBlock.FirstChild.NextSibling, MethodDeclaration.Roles.Body);
//					} else {
					newMethod.AddChild (bodyBlock, MethodDeclaration.Roles.Body);
//					}
				}
				typeStack.Peek ().AddChild (newMethod, TypeDeclaration.MemberRole);
			}
			
			static Dictionary<Mono.CSharp.Modifiers, Modifiers> modifierTable = new Dictionary<Mono.CSharp.Modifiers, Modifiers> ();
			static ConversionVisitor ()
			{
				modifierTable[Mono.CSharp.Modifiers.NEW] = Modifiers.New;
				modifierTable[Mono.CSharp.Modifiers.PUBLIC] = Modifiers.Public;
				modifierTable[Mono.CSharp.Modifiers.PROTECTED] = Modifiers.Protected;
				modifierTable[Mono.CSharp.Modifiers.PRIVATE] = Modifiers.Private;
				modifierTable[Mono.CSharp.Modifiers.INTERNAL] = Modifiers.Internal;
				modifierTable[Mono.CSharp.Modifiers.ABSTRACT] = Modifiers.Abstract;
				modifierTable[Mono.CSharp.Modifiers.VIRTUAL] = Modifiers.Virtual;
				modifierTable[Mono.CSharp.Modifiers.SEALED] = Modifiers.Sealed;
				modifierTable[Mono.CSharp.Modifiers.STATIC] = Modifiers.Static;
				modifierTable[Mono.CSharp.Modifiers.OVERRIDE] = Modifiers.Override;
				modifierTable[Mono.CSharp.Modifiers.READONLY] = Modifiers.Readonly;
//				modifierTable[Mono.CSharp.Modifiers.] = Modifiers.Const;
				modifierTable[Mono.CSharp.Modifiers.PARTIAL] = Modifiers.Partial;
				modifierTable[Mono.CSharp.Modifiers.EXTERN] = Modifiers.Extern;
				modifierTable[Mono.CSharp.Modifiers.VOLATILE] = Modifiers.Volatile;
				modifierTable[Mono.CSharp.Modifiers.UNSAFE] = Modifiers.Unsafe;
			}
			
			void AddModifiers (AttributedNode parent, LocationsBag.MemberLocations location)
			{
				if (location == null || location.Modifiers == null)
					return;
				foreach (var modifier in location.Modifiers) {
					parent.AddChild (new CSharpModifierToken (Convert (modifier.Item2), modifierTable[modifier.Item1]), AttributedNode.ModifierRole);
				}
			}
			
			public override void Visit (Property p)
			{
				PropertyDeclaration newProperty = new PropertyDeclaration ();
				
				var location = LocationsBag.GetMemberLocation (p);
				AddModifiers (newProperty, location);
				
				newProperty.AddChild (ConvertToType (p.TypeName), AstNode.Roles.Type);
				newProperty.AddChild (new Identifier (p.MemberName.Name, Convert (p.MemberName.Location)), AstNode.Roles.Identifier);
				if (location != null)
					newProperty.AddChild (new CSharpTokenNode (Convert (location[0]), 1), MethodDeclaration.Roles.LBrace);
				
				if (p.Get != null) {
					Accessor getAccessor = new Accessor ();
					var getLocation = LocationsBag.GetMemberLocation (p.Get);
					AddModifiers (getAccessor, getLocation);
					getAccessor.AddChild (new CSharpTokenNode (Convert (p.Get.Location), "get".Length), PropertyDeclaration.Roles.Keyword);
					
					if (p.Get.Block != null) {
						getAccessor.AddChild ((BlockStatement)p.Get.Block.Accept (this), MethodDeclaration.Roles.Body);
					} else {
						if (getLocation != null && getLocation.Count > 0)
							newProperty.AddChild (new CSharpTokenNode (Convert (getLocation[0]), 1), MethodDeclaration.Roles.Semicolon);
					}
					newProperty.AddChild (getAccessor, PropertyDeclaration.GetterRole);
				}
				
				if (p.Set != null) {
					Accessor setAccessor = new Accessor ();
					var setLocation = LocationsBag.GetMemberLocation (p.Set);
					AddModifiers (setAccessor, setLocation);
					setAccessor.AddChild (new CSharpTokenNode (Convert (p.Set.Location), "set".Length), PropertyDeclaration.Roles.Keyword);
					
					if (p.Set.Block != null) {
						setAccessor.AddChild ((BlockStatement)p.Set.Block.Accept (this), MethodDeclaration.Roles.Body);
					} else {
						if (setLocation != null && setLocation.Count > 0)
							newProperty.AddChild (new CSharpTokenNode (Convert (setLocation[0]), 1), MethodDeclaration.Roles.Semicolon);
					}
					newProperty.AddChild (setAccessor, PropertyDeclaration.SetterRole);
				}
				if (location != null)
					newProperty.AddChild (new CSharpTokenNode (Convert (location[1]), 1), MethodDeclaration.Roles.RBrace);
				
				typeStack.Peek ().AddChild (newProperty, TypeDeclaration.MemberRole);
			}
			
			public override void Visit (Constructor c)
			{
				ConstructorDeclaration newConstructor = new ConstructorDeclaration ();
				var location = LocationsBag.GetMemberLocation (c);
				AddModifiers (newConstructor, location);
				newConstructor.AddChild (new Identifier (c.MemberName.Name, Convert (c.MemberName.Location)), AstNode.Roles.Identifier);
				if (location != null)
					newConstructor.AddChild (new CSharpTokenNode (Convert (location[0]), 1), MethodDeclaration.Roles.LPar);
				
				AddParameter (newConstructor, c.ParameterInfo);
				if (location != null)
					newConstructor.AddChild (new CSharpTokenNode (Convert (location[1]), 1), MethodDeclaration.Roles.RPar);
				
				if (c.Block != null)
					newConstructor.AddChild ((BlockStatement)c.Block.Accept (this), ConstructorDeclaration.Roles.Body);
				
				typeStack.Peek ().AddChild (newConstructor, TypeDeclaration.MemberRole);
			}
			
			public override void Visit (Destructor d)
			{
				DestructorDeclaration newDestructor = new DestructorDeclaration ();
				var location = LocationsBag.GetMemberLocation (d);
				AddModifiers (newDestructor, location);
				if (location != null)
					newDestructor.AddChild (new CSharpTokenNode (Convert (location[0]), 1), DestructorDeclaration.TildeRole);
				newDestructor.AddChild (new Identifier (d.MemberName.Name, Convert (d.MemberName.Location)), AstNode.Roles.Identifier);
				
				if (location != null) {
					newDestructor.AddChild (new CSharpTokenNode (Convert (location[1]), 1), DestructorDeclaration.Roles.LPar);
					newDestructor.AddChild (new CSharpTokenNode (Convert (location[2]), 1), DestructorDeclaration.Roles.RPar);
				}
				
				if (d.Block != null)
					newDestructor.AddChild ((BlockStatement)d.Block.Accept (this), DestructorDeclaration.Roles.Body);
				
				typeStack.Peek ().AddChild (newDestructor, TypeDeclaration.MemberRole);
			}
			
			public override void Visit (EventField e)
			{
				EventDeclaration newEvent = new EventDeclaration ();
				
				var location = LocationsBag.GetMemberLocation (e);
				AddModifiers (newEvent, location);
				
				if (location != null)
					newEvent.AddChild (new CSharpTokenNode (Convert (location[0]), "event".Length), EventDeclaration.Roles.Keyword);
				newEvent.AddChild (ConvertToType (e.TypeName), AstNode.Roles.Type);
				newEvent.AddChild (new Identifier (e.MemberName.Name, Convert (e.MemberName.Location)), EventDeclaration.Roles.Identifier);
				if (location != null)
					newEvent.AddChild (new CSharpTokenNode (Convert (location[1]), ";".Length), EventDeclaration.Roles.Semicolon);
				
				typeStack.Peek ().AddChild (newEvent, TypeDeclaration.MemberRole);
			}
			
			public override void Visit (EventProperty ep)
			{
				CustomEventDeclaration newEvent = new CustomEventDeclaration ();
				
				var location = LocationsBag.GetMemberLocation (ep);
				AddModifiers (newEvent, location);
				
				if (location != null)
					newEvent.AddChild (new CSharpTokenNode (Convert (location[0]), "event".Length), CustomEventDeclaration.Roles.Keyword);
				newEvent.AddChild (ConvertToType (ep.TypeName), CustomEventDeclaration.Roles.Type);
				newEvent.AddChild (new Identifier (ep.MemberName.Name, Convert (ep.MemberName.Location)), CustomEventDeclaration.Roles.Identifier);
				if (location != null && location.Count >= 2)
					newEvent.AddChild (new CSharpTokenNode (Convert (location[1]), 1), CustomEventDeclaration.Roles.LBrace);
				
				if (ep.Add != null) {
					Accessor addAccessor = new Accessor ();
					var addLocation = LocationsBag.GetMemberLocation (ep.Add);
					AddModifiers (addAccessor, addLocation);
					addAccessor.AddChild (new CSharpTokenNode (Convert (ep.Add.Location), "add".Length), CustomEventDeclaration.Roles.Keyword);
					if (ep.Add.Block != null)
						addAccessor.AddChild ((BlockStatement)ep.Add.Block.Accept (this), CustomEventDeclaration.Roles.Body);
					newEvent.AddChild (addAccessor, CustomEventDeclaration.AddAccessorRole);
				}
				
				if (ep.Remove != null) {
					Accessor removeAccessor = new Accessor ();
					var removeLocation = LocationsBag.GetMemberLocation (ep.Remove);
					AddModifiers (removeAccessor, removeLocation);
					removeAccessor.AddChild (new CSharpTokenNode (Convert (ep.Remove.Location), "remove".Length), CustomEventDeclaration.Roles.Keyword);
					
					if (ep.Remove.Block != null)
						removeAccessor.AddChild ((BlockStatement)ep.Remove.Block.Accept (this), CustomEventDeclaration.Roles.Body);
					newEvent.AddChild (removeAccessor, CustomEventDeclaration.RemoveAccessorRole);
				}
				if (location != null && location.Count >= 3)
					newEvent.AddChild (new CSharpTokenNode (Convert (location[2]), 1), CustomEventDeclaration.Roles.RBrace);
				
				typeStack.Peek ().AddChild (newEvent, TypeDeclaration.MemberRole);
			}
			
			#endregion
			
			#region Statements
			public override object Visit (Mono.CSharp.Statement stmt)
			{
				Console.WriteLine ("unknown statement:" + stmt);
				return null;
			}
			
			public override object Visit (BlockVariableDeclaration blockVariableDeclaration)
			{
				var result = new VariableDeclarationStatement ();
				result.AddChild (ConvertToType (blockVariableDeclaration.TypeExpression), VariableDeclarationStatement.Roles.Type);
				
				var varInit = new VariableInitializer ();
				var location = LocationsBag.GetLocations (blockVariableDeclaration);
				varInit.AddChild (new Identifier (blockVariableDeclaration.Variable.Name, Convert (blockVariableDeclaration.Variable.Location)), VariableInitializer.Roles.Identifier);
				if (blockVariableDeclaration.Initializer != null) {
					if (location != null)
						varInit.AddChild (new CSharpTokenNode (Convert (location[0]), 1), VariableInitializer.Roles.Assign);
					varInit.AddChild ((Expression)blockVariableDeclaration.Initializer.Accept (this), VariableInitializer.Roles.Expression);
				}
				
				result.AddChild (varInit, VariableDeclarationStatement.Roles.Variable);
				
				if (blockVariableDeclaration.Declarators != null) {
					foreach (var decl in blockVariableDeclaration.Declarators) {
						var loc = LocationsBag.GetLocations (decl);
						var init = new VariableInitializer ();
						init.AddChild (new Identifier (decl.Variable.Name, Convert (decl.Variable.Location)), VariableInitializer.Roles.Identifier);
						if (decl.Initializer != null) {
							if (loc != null)
								init.AddChild (new CSharpTokenNode (Convert (loc[0]), 1), VariableInitializer.Roles.Assign);
							init.AddChild ((Expression)decl.Initializer.Accept (this), VariableInitializer.Roles.Expression);
							if (loc != null && loc.Count > 1)
								result.AddChild (new CSharpTokenNode (Convert (loc[1]), 1), VariableInitializer.Roles.Comma);
						} else {
							if (loc != null && loc.Count > 0)
								result.AddChild (new CSharpTokenNode (Convert (loc[0]), 1), VariableInitializer.Roles.Comma);
						}
						result.AddChild (init, VariableDeclarationStatement.Roles.Variable);
					}
				}
				if (location != null)
					result.AddChild (new CSharpTokenNode (Convert (location[location.Count - 1]), 1), VariableDeclarationStatement.Roles.Semicolon);
				return result;
			}
			
			public override object Visit (BlockConstantDeclaration blockVariableDeclaration)
			{
				var result = new VariableDeclarationStatement ();
				result.AddChild (ConvertToType (blockVariableDeclaration.TypeExpression), VariableDeclarationStatement.Roles.Type);
				
				var varInit = new VariableInitializer ();
				var location = LocationsBag.GetLocations (blockVariableDeclaration);
				if (location != null)
					varInit.AddChild (new CSharpModifierToken (Convert (location[0]), Modifiers.Const), VariableDeclarationStatement.ModifierRole);
				varInit.AddChild (new Identifier (blockVariableDeclaration.Variable.Name, Convert (blockVariableDeclaration.Variable.Location)), VariableInitializer.Roles.Identifier);
				if (blockVariableDeclaration.Initializer != null) {
					if (location != null)
						varInit.AddChild (new CSharpTokenNode (Convert (location[1]), 1), VariableInitializer.Roles.Assign);
					varInit.AddChild ((Expression)blockVariableDeclaration.Initializer.Accept (this), VariableInitializer.Roles.Expression);
				}
				
				result.AddChild (varInit, VariableDeclarationStatement.Roles.Variable);
				
				if (blockVariableDeclaration.Declarators != null) {
					foreach (var decl in blockVariableDeclaration.Declarators) {
						var loc = LocationsBag.GetLocations (decl);
						var init = new VariableInitializer ();
						init.AddChild (new Identifier (decl.Variable.Name, Convert (decl.Variable.Location)), VariableInitializer.Roles.Identifier);
						if (decl.Initializer != null) {
							if (loc != null)
								init.AddChild (new CSharpTokenNode (Convert (loc[0]), 1), VariableInitializer.Roles.Assign);
							init.AddChild ((Expression)decl.Initializer.Accept (this), VariableInitializer.Roles.Expression);
							if (loc != null && loc.Count > 1)
								result.AddChild (new CSharpTokenNode (Convert (loc[1]), 1), VariableInitializer.Roles.Comma);
						} else {
							if (loc != null && loc.Count > 0)
								result.AddChild (new CSharpTokenNode (Convert (loc[0]), 1), VariableInitializer.Roles.Comma);
						}
						result.AddChild (init, VariableDeclarationStatement.Roles.Variable);
					}
				}
				if (location != null)
					result.AddChild (new CSharpTokenNode (Convert (location[location.Count - 1]), 1), VariableDeclarationStatement.Roles.Semicolon);
				return result;
			}
			
			public override object Visit (Mono.CSharp.EmptyStatement emptyStatement)
			{
				var result = new EmptyStatement ();
				result.Location = Convert (emptyStatement.loc);
				return result;
			}
			
			public override object Visit (EmptyExpressionStatement emptyExpressionStatement)
			{
				// indicates an error
				return new EmptyStatement ();
			}
			
			
			public override object Visit (If ifStatement)
			{
				var result = new IfElseStatement ();
				
				var location = LocationsBag.GetLocations (ifStatement);
				
				result.AddChild (new CSharpTokenNode (Convert (ifStatement.loc), "if".Length), IfElseStatement.IfKeywordRole);
				if (location != null)
					result.AddChild (new CSharpTokenNode (Convert (location[0]), 1), IfElseStatement.Roles.LPar);
				result.AddChild ((Expression)ifStatement.Expr.Accept (this), IfElseStatement.Roles.Condition);
				if (location != null)
					result.AddChild (new CSharpTokenNode (Convert (location[1]), 1), IfElseStatement.Roles.RPar);
				
				if (ifStatement.TrueStatement != null)
					result.AddChild ((Statement)ifStatement.TrueStatement.Accept (this), IfElseStatement.TrueRole);
				
				if (ifStatement.FalseStatement != null) {
					if (location != null)
						result.AddChild (new CSharpTokenNode (Convert (location[2]), "else".Length), IfElseStatement.ElseKeywordRole);
					result.AddChild ((Statement)ifStatement.FalseStatement.Accept (this), IfElseStatement.FalseRole);
				}
				
				return result;
			}
			
			public override object Visit (Do doStatement)
			{
				var result = new DoWhileStatement ();
				var location = LocationsBag.GetLocations (doStatement);
				result.AddChild (new CSharpTokenNode (Convert (doStatement.loc), "do".Length), DoWhileStatement.DoKeywordRole);
				result.AddChild ((Statement)doStatement.EmbeddedStatement.Accept (this), WhileStatement.Roles.EmbeddedStatement);
				if (location != null)
					result.AddChild (new CSharpTokenNode (Convert (location[0]), "while".Length), DoWhileStatement.WhileKeywordRole);
				if (location != null)
					result.AddChild (new CSharpTokenNode (Convert (location[1]), 1), DoWhileStatement.Roles.LPar);
				result.AddChild ((Expression)doStatement.expr.Accept (this), DoWhileStatement.Roles.Condition);
				if (location != null) {
					result.AddChild (new CSharpTokenNode (Convert (location[2]), 1), DoWhileStatement.Roles.RPar);
					result.AddChild (new CSharpTokenNode (Convert (location[3]), 1), DoWhileStatement.Roles.Semicolon);
				}
				
				return result;
			}
			
			public override object Visit (While whileStatement)
			{
				var result = new WhileStatement ();
				var location = LocationsBag.GetLocations (whileStatement);
				result.AddChild (new CSharpTokenNode (Convert (whileStatement.loc), "while".Length), WhileStatement.WhileKeywordRole);
				
				if (location != null)
					result.AddChild (new CSharpTokenNode (Convert (location[0]), 1), WhileStatement.Roles.LPar);
				result.AddChild ((Expression)whileStatement.expr.Accept (this), WhileStatement.Roles.Condition);
				if (location != null)
					result.AddChild (new CSharpTokenNode (Convert (location[1]), 1), WhileStatement.Roles.RPar);
				result.AddChild ((Statement)whileStatement.Statement.Accept (this), WhileStatement.Roles.EmbeddedStatement);
				
				return result;
			}
			
			void AddStatementOrList (ForStatement forStatement, Mono.CSharp.Statement init, Role<Statement> role)
			{
				if (init == null)
					return;
				if (init is StatementList) {
					foreach (var stmt in ((StatementList)init).Statements) {
						forStatement.AddChild ((Statement)stmt.Accept (this), role);
					}
				} else {
					forStatement.AddChild ((Statement)init.Accept (this), role);
				}
			}

			public override object Visit (For forStatement)
			{
				var result = new ForStatement ();
				
				var location = LocationsBag.GetLocations (forStatement);
				
				result.AddChild (new CSharpTokenNode (Convert (forStatement.loc), "for".Length), ForStatement.Roles.Keyword);
				if (location != null)
					result.AddChild (new CSharpTokenNode (Convert (location[0]), 1), ForStatement.Roles.LPar);
				
				AddStatementOrList (result, forStatement.InitStatement, ForStatement.InitializerRole);
				
				if (location != null)
					result.AddChild (new CSharpTokenNode (Convert (location[1]), 1), ForStatement.Roles.Semicolon);
				if (forStatement.Test != null)
					result.AddChild ((Expression)forStatement.Test.Accept (this), ForStatement.Roles.Condition);
				if (location != null)
					result.AddChild (new CSharpTokenNode (Convert (location[2]), 1), ForStatement.Roles.Semicolon);
				
				AddStatementOrList (result, forStatement.Increment, ForStatement.IteratorRole);
				
				if (location != null)
					result.AddChild (new CSharpTokenNode (Convert (location[3]), 1), ForStatement.Roles.RPar);
				
				result.AddChild ((Statement)forStatement.Statement.Accept (this), ForStatement.Roles.EmbeddedStatement);
				
				return result;
			}
			
			public override object Visit (StatementExpression statementExpression)
			{
				var result = new ExpressionStatement ();
				result.AddChild ((Expression)statementExpression.Expr.Accept (this), ExpressionStatement.Roles.Expression);
				var location = LocationsBag.GetLocations (statementExpression);
				if (location != null)
					result.AddChild (new CSharpTokenNode (Convert (location[0]), 1), ExpressionStatement.Roles.Semicolon);
				return result;
			}
			
			public override object Visit (Return returnStatement)
			{
				var result = new ReturnStatement ();
				
				result.AddChild (new CSharpTokenNode (Convert (returnStatement.loc), "return".Length), ReturnStatement.Roles.Keyword);
				if (returnStatement.Expr != null)
					result.AddChild ((Expression)returnStatement.Expr.Accept (this), ReturnStatement.Roles.Expression);
				
				var location = LocationsBag.GetLocations (returnStatement);
				if (location != null)
					result.AddChild (new CSharpTokenNode (Convert (location[0]), 1), ReturnStatement.Roles.Semicolon);
				
				return result;
			}
			
			public override object Visit (Goto gotoStatement)
			{
				var result = new GotoStatement ();
<<<<<<< HEAD
				result.GotoType = GotoType.Label;
=======
>>>>>>> 16baa757
				var location = LocationsBag.GetLocations (gotoStatement);
				result.AddChild (new CSharpTokenNode (Convert (gotoStatement.loc), "goto".Length), GotoStatement.Roles.Keyword);
				result.AddChild (new Identifier (gotoStatement.Target, Convert (gotoStatement.loc)), GotoStatement.Roles.Identifier);
				if (location != null)
					result.AddChild (new CSharpTokenNode (Convert (location[0]), 1), GotoStatement.Roles.Semicolon);
				
				return result;
			}
			
			public override object Visit (LabeledStatement labeledStatement)
			{
				var result = new LabelStatement ();
				result.AddChild (new Identifier (labeledStatement.Name, Convert (labeledStatement.loc)), LabelStatement.Roles.Identifier);
				return result;
			}
			
			public override object Visit (GotoDefault gotoDefault)
			{
<<<<<<< HEAD
				var result = new GotoStatement ();
				result.GotoType = GotoType.CaseDefault;
				result.AddChild (new CSharpTokenNode (Convert (gotoDefault.loc), "goto".Length), GotoStatement.Roles.Keyword);
=======
				var result = new GotoDefaultStatement ();
				result.AddChild (new CSharpTokenNode (Convert (gotoDefault.loc), "goto".Length), GotoDefaultStatement.Roles.Keyword);
>>>>>>> 16baa757
				var location = LocationsBag.GetLocations (gotoDefault);
				if (location != null) {
					result.AddChild (new CSharpTokenNode (Convert (location[0]), "default".Length), GotoDefaultStatement.DefaultKeywordRole);
					result.AddChild (new CSharpTokenNode (Convert (location[1]), 1), GotoDefaultStatement.Roles.Semicolon);
				}
				
				return result;
			}
			
			public override object Visit (GotoCase gotoCase)
			{
<<<<<<< HEAD
				var result = new GotoStatement ();
				result.GotoType = GotoType.Case;
				result.AddChild (new CSharpTokenNode (Convert (gotoCase.loc), "goto".Length), GotoStatement.Roles.Keyword);
=======
				var result = new GotoCaseStatement ();
				result.AddChild (new CSharpTokenNode (Convert (gotoCase.loc), "goto".Length), GotoCaseStatement.Roles.Keyword);
>>>>>>> 16baa757
				
				var location = LocationsBag.GetLocations (gotoCase);
				if (location != null)
					result.AddChild (new CSharpTokenNode (Convert (location[0]), "case".Length), GotoCaseStatement.CaseKeywordRole);
				result.AddChild ((Expression)gotoCase.Expr.Accept (this), GotoCaseStatement.Roles.Expression);
				if (location != null)
					result.AddChild (new CSharpTokenNode (Convert (location[1]), 1), GotoCaseStatement.Roles.Semicolon);
				return result;
			}
			
			public override object Visit (Throw throwStatement)
			{
				var result = new ThrowStatement ();
				var location = LocationsBag.GetLocations (throwStatement);
				
				result.AddChild (new CSharpTokenNode (Convert (throwStatement.loc), "throw".Length), ThrowStatement.Roles.Keyword);
				if (throwStatement.Expr != null)
					result.AddChild ((Expression)throwStatement.Expr.Accept (this), ThrowStatement.Roles.Expression);
				if (location != null)
					result.AddChild (new CSharpTokenNode (Convert (location[0]), 1), ThrowStatement.Roles.Semicolon);
				return result;
			}
			
			public override object Visit (Break breakStatement)
			{
				var result = new BreakStatement ();
				var location = LocationsBag.GetLocations (breakStatement);
				
				result.AddChild (new CSharpTokenNode (Convert (breakStatement.loc), "break".Length), BreakStatement.Roles.Keyword);
				if (location != null)
					result.AddChild (new CSharpTokenNode (Convert (location[0]), 1), BreakStatement.Roles.Semicolon);
				return result;
			}
			
			public override object Visit (Continue continueStatement)
			{
				var result = new ContinueStatement ();
				var location = LocationsBag.GetLocations (continueStatement);
				result.AddChild (new CSharpTokenNode (Convert (continueStatement.loc), "continue".Length), ContinueStatement.Roles.Keyword);
				if (location != null)
					result.AddChild (new CSharpTokenNode (Convert (location[0]), 1), ContinueStatement.Roles.Semicolon);
				return result;
			}
			
			public static bool IsLower (Location left, Location right)
			{
				return left.Row < right.Row || left.Row == right.Row && left.Column < right.Column;
			}
			
			public UsingStatement CreateUsingStatement (Block blockStatement)
			{
				var usingResult = new UsingStatement ();
				Mono.CSharp.Statement cur = blockStatement.Statements[0];
				if (cur is Using) {
					Using u = (Using)cur;
					usingResult.AddChild (new CSharpTokenNode (Convert (u.loc), "using".Length), UsingStatement.Roles.Keyword);
					usingResult.AddChild (new CSharpTokenNode (Convert (blockStatement.StartLocation), 1), UsingStatement.Roles.LPar);
					if (u.Variables != null) {
						usingResult.AddChild (ConvertToType (u.Variables.TypeExpression), UsingStatement.Roles.Type);
						usingResult.AddChild (new Identifier (u.Variables.Variable.Name, Convert (u.Variables.Variable.Location)), UsingStatement.Roles.Identifier);
						var loc = LocationsBag.GetLocations (u.Variables);
						if (loc != null)
							usingResult.AddChild (new CSharpTokenNode (Convert (loc[1]), 1), ContinueStatement.Roles.Assign);
						if (u.Variables.Initializer != null)
							usingResult.AddChild (ConvertToType (u.Variables.Initializer), UsingStatement.ResourceAcquisitionRole);
						
					}
					cur = u.Statement;
					usingResult.AddChild (new CSharpTokenNode (Convert (blockStatement.EndLocation), 1), UsingStatement.Roles.RPar);
					usingResult.AddChild ((Statement)cur.Accept (this), UsingStatement.Roles.EmbeddedStatement);
				}
				return usingResult;
			}
			
			void AddBlockChildren (BlockStatement result, Block blockStatement, ref int curLocal)
			{
				foreach (Mono.CSharp.Statement stmt in blockStatement.Statements) {
					if (stmt == null)
						continue;
					/*					if (curLocal < localVariables.Count && IsLower (localVariables[curLocal].Location, stmt.loc)) {
						result.AddChild (CreateVariableDeclaration (localVariables[curLocal]), AstNode.Roles.Statement);
						curLocal++;
					}*/
					if (stmt is Block && !(stmt is ToplevelBlock || stmt is ExplicitBlock)) {
						AddBlockChildren (result, (Block)stmt, ref curLocal);
					} else {
						result.AddChild ((Statement)stmt.Accept (this), BlockStatement.StatementRole);
					}
				}
			}
			
			public override object Visit (Block blockStatement)
			{
				if (blockStatement.IsCompilerGenerated) {
					if (blockStatement.Statements.First () is Using)
						return CreateUsingStatement (blockStatement);
					return blockStatement.Statements.Last ().Accept (this);
				}
				var result = new BlockStatement ();
				result.AddChild (new CSharpTokenNode (Convert (blockStatement.StartLocation), 1), AstNode.Roles.LBrace);
				int curLocal = 0;
				AddBlockChildren (result, blockStatement, ref curLocal);
				
				result.AddChild (new CSharpTokenNode (Convert (blockStatement.EndLocation), 1), AstNode.Roles.RBrace);
				return result;
			}

			public override object Visit (Switch switchStatement)
			{
				var result = new SwitchStatement ();
				
				var location = LocationsBag.GetLocations (switchStatement);
				result.AddChild (new CSharpTokenNode (Convert (switchStatement.loc), "switch".Length), SwitchStatement.Roles.Keyword);
				if (location != null)
					result.AddChild (new CSharpTokenNode (Convert (location[0]), 1), SwitchStatement.Roles.LPar);
				result.AddChild ((Expression)switchStatement.Expr.Accept (this), SwitchStatement.Roles.Expression);
				if (location != null)
					result.AddChild (new CSharpTokenNode (Convert (location[1]), 1), SwitchStatement.Roles.RPar);
				if (location != null)
					result.AddChild (new CSharpTokenNode (Convert (location[2]), 1), SwitchStatement.Roles.LBrace);
				foreach (var section in switchStatement.Sections) {
					var newSection = new SwitchSection ();
					foreach (var caseLabel in section.Labels) {
						var newLabel = new CaseLabel ();
						newLabel.AddChild (new CSharpTokenNode (Convert (caseLabel.Location), "case".Length), SwitchStatement.Roles.Keyword);
						if (caseLabel.Label != null)
							newLabel.AddChild ((Expression)caseLabel.Label.Accept (this), SwitchStatement.Roles.Expression);
						
						newSection.AddChild (newLabel, SwitchSection.CaseLabelRole);
					}
					
					var blockStatement = section.Block;
					var bodyBlock = new BlockStatement ();
					int curLocal = 0;
					AddBlockChildren (bodyBlock, blockStatement, ref curLocal);
					foreach (var statement in bodyBlock.Statements) {
						statement.Remove ();
						newSection.AddChild (statement, SwitchSection.Roles.EmbeddedStatement);
						
					}					
					result.AddChild (newSection, SwitchStatement.SwitchSectionRole);
				}
				
				if (location != null)
					result.AddChild (new CSharpTokenNode (Convert (location[3]), 1), SwitchStatement.Roles.RBrace);
				return result;
			}
			
			public override object Visit (Lock lockStatement)
			{
				var result = new LockStatement ();
				var location = LocationsBag.GetLocations (lockStatement);
				result.AddChild (new CSharpTokenNode (Convert (lockStatement.loc), "lock".Length), LockStatement.Roles.Keyword);
				
				if (location != null)
					result.AddChild (new CSharpTokenNode (Convert (location[0]), 1), LockStatement.Roles.LPar);
				result.AddChild ((Expression)lockStatement.Expr.Accept (this), LockStatement.Roles.Expression);
				
				if (location != null)
					result.AddChild (new CSharpTokenNode (Convert (location[1]), 1), LockStatement.Roles.RPar);
				result.AddChild ((Statement)lockStatement.Statement.Accept (this), LockStatement.Roles.EmbeddedStatement);
				
				return result;
			}
			
			public override object Visit (Unchecked uncheckedStatement)
			{
				var result = new UncheckedStatement ();
				result.AddChild (new CSharpTokenNode (Convert (uncheckedStatement.loc), "unchecked".Length), UncheckedStatement.Roles.Keyword);
				result.AddChild ((BlockStatement)uncheckedStatement.Block.Accept (this), UncheckedStatement.Roles.Body);
				return result;
			}
			
			
			public override object Visit (Checked checkedStatement)
			{
				var result = new CheckedStatement ();
				result.AddChild (new CSharpTokenNode (Convert (checkedStatement.loc), "checked".Length), CheckedStatement.Roles.Keyword);
				result.AddChild ((BlockStatement)checkedStatement.Block.Accept (this), CheckedStatement.Roles.Body);
				return result;
			}
			
			public override object Visit (Unsafe unsafeStatement)
			{
				var result = new UnsafeStatement ();
				result.AddChild (new CSharpTokenNode (Convert (unsafeStatement.loc), "unsafe".Length), UnsafeStatement.Roles.Keyword);
				result.AddChild ((BlockStatement)unsafeStatement.Block.Accept (this), UnsafeStatement.Roles.Body);
				return result;
			}
			
			public override object Visit (Fixed fixedStatement)
			{
				var result = new FixedStatement ();
				var location = LocationsBag.GetLocations (fixedStatement);
				
				result.AddChild (new CSharpTokenNode (Convert (fixedStatement.loc), "fixed".Length), FixedStatement.Roles.Keyword);
				if (location != null)
					result.AddChild (new CSharpTokenNode (Convert (location[0]), 1), FixedStatement.Roles.LPar);
				
				/*
				if (fixedStatement.Variables != null) {
					result.AddChild (ConvertToType (fixedStatement.Variables.TypeExpression.Accept (this), UsingStatement.Roles.Type);
					result.AddChild (new Identifier (fixedStatement.Variables.Variable.Name, Convert (fixedStatement.Variables.Variable.Location)), UsingStatement.Roles.Identifier);
					var loc = LocationsBag.GetLocations (fixedStatement.Variables);
					if (loc != null)
						result.AddChild (new CSharpTokenNode (Convert (loc[1]), 1), ContinueStatement.Roles.Assign);
					if (fixedStatement.Variables.Initializer != null)
						result.AddChild ((AstNode)fixedStatement.Variables.Initializer.Accept (this), UsingStatement.Roles.Variable);
				}
				
				if (location != null)
					result.AddChild (new CSharpTokenNode (Convert (location[1]), 1), FixedStatement.Roles.RPar);
				result.AddChild ((AstNode)fixedStatement.Statement.Accept (this), FixedStatement.Roles.EmbeddedStatement);
				return result;*/
				throw new NotImplementedException();
			}
			
			public override object Visit (TryFinally tryFinallyStatement)
			{
				TryCatchStatement result;
				var location = LocationsBag.GetLocations (tryFinallyStatement);
				
				if (tryFinallyStatement.Stmt is TryCatch) {
					result = (TryCatchStatement)tryFinallyStatement.Stmt.Accept (this);
				} else {
					result = new TryCatchStatement ();
					result.AddChild (new CSharpTokenNode (Convert (tryFinallyStatement.loc), "try".Length), TryCatchStatement.TryKeywordRole);
					result.AddChild ((BlockStatement)tryFinallyStatement.Stmt.Accept (this), TryCatchStatement.TryBlockRole);
				}
				if (location != null)
					result.AddChild (new CSharpTokenNode (Convert (location[0]), "finally".Length), TryCatchStatement.FinallyKeywordRole);
				result.AddChild ((BlockStatement)tryFinallyStatement.Fini.Accept (this), TryCatchStatement.FinallyBlockRole);
				
				return result;
			}
			
			CatchClause ConvertCatch (Catch ctch)
			{
				CatchClause result = new CatchClause ();
				var location = LocationsBag.GetLocations (ctch);
				result.AddChild (new CSharpTokenNode (Convert (ctch.loc), "catch".Length), CatchClause.Roles.Keyword);
				if (ctch.TypeExpression != null) {
					if (location != null)
						result.AddChild (new CSharpTokenNode (Convert (location[0]), 1), CatchClause.Roles.LPar);
					
					result.AddChild (ConvertToType (ctch.TypeExpression), CatchClause.Roles.Type);
					if (ctch.Variable != null && !string.IsNullOrEmpty (ctch.Variable.Name))
						result.AddChild (new Identifier (ctch.Variable.Name, Convert (ctch.Variable.Location)), CatchClause.Roles.Identifier);
					
					if (location != null)
						result.AddChild (new CSharpTokenNode (Convert (location[1]), 1), CatchClause.Roles.RPar);
				}
				
				result.AddChild ((BlockStatement)ctch.Block.Accept (this), CatchClause.Roles.Body);
				
				return result;
			}
			
			public override object Visit (TryCatch tryCatchStatement)
			{
				var result = new TryCatchStatement ();
				result.AddChild (new CSharpTokenNode (Convert (tryCatchStatement.loc), "try".Length), TryCatchStatement.TryKeywordRole);
				result.AddChild ((BlockStatement)tryCatchStatement.Block.Accept (this), TryCatchStatement.TryBlockRole);
				foreach (Catch ctch in tryCatchStatement.Specific) {
					result.AddChild (ConvertCatch (ctch), TryCatchStatement.CatchClauseRole);
				}
				if (tryCatchStatement.General != null)
					result.AddChild (ConvertCatch (tryCatchStatement.General), TryCatchStatement.CatchClauseRole);
				
				return result;
			}
			
			public override object Visit (Using usingStatement)
			{
				var result = new UsingStatement ();
				var location = LocationsBag.GetLocations (usingStatement);
				
				result.AddChild (new CSharpTokenNode (Convert (usingStatement.loc), "using".Length), UsingStatement.Roles.Keyword);
				if (location != null)
					result.AddChild (new CSharpTokenNode (Convert (location[0]), 1), UsingStatement.Roles.LPar);
				
				result.AddChild ((AstNode)usingStatement.Expression.Accept (this), UsingStatement.ResourceAcquisitionRole);
				
				if (location != null)
					result.AddChild (new CSharpTokenNode (Convert (location[1]), 1), UsingStatement.Roles.RPar);
				
				result.AddChild ((Statement)usingStatement.Statement.Accept (this), UsingStatement.Roles.EmbeddedStatement);
				return result;
			}
			
			public override object Visit (Foreach foreachStatement)
			{
				var result = new ForeachStatement ();
				
				var location = LocationsBag.GetLocations (foreachStatement);
				
				result.AddChild (new CSharpTokenNode (Convert (foreachStatement.loc), "foreach".Length), ForeachStatement.Roles.Keyword);
				if (location != null)
					result.AddChild (new CSharpTokenNode (Convert (location[0]), 1), ForeachStatement.Roles.LPar);
				
				if (foreachStatement.TypeExpr == null)
					result.AddChild (ConvertToType (foreachStatement.TypeExpr), ForeachStatement.Roles.Type);
				if (foreachStatement.Variable != null)
					result.AddChild (new Identifier (foreachStatement.Variable.Name, Convert (foreachStatement.Variable.Location)), ForeachStatement.Roles.Identifier);
				
				if (location != null)
					result.AddChild (new CSharpTokenNode (Convert (location[1]), "in".Length), ForeachStatement.Roles.InKeyword);
				
				if (foreachStatement.Expr != null)
					result.AddChild ((Expression)foreachStatement.Expr.Accept (this), ForeachStatement.Roles.Expression);
				
				if (location != null)
					result.AddChild (new CSharpTokenNode (Convert (location[2]), 1), ForeachStatement.Roles.RPar);
				result.AddChild ((Statement)foreachStatement.Statement.Accept (this), ForeachStatement.Roles.EmbeddedStatement);
				
				return result;
			}
			
			public override object Visit (Yield yieldStatement)
			{
				var result = new YieldStatement ();
				var location = LocationsBag.GetLocations (yieldStatement);
				
				result.AddChild (new CSharpTokenNode (Convert (yieldStatement.loc), "yield".Length), YieldStatement.YieldKeywordRole);
				if (location != null)
					result.AddChild (new CSharpTokenNode (Convert (location[0]), "return".Length), YieldStatement.ReturnKeywordRole);
				if (yieldStatement.Expr != null)
					result.AddChild ((Expression)yieldStatement.Expr.Accept (this), YieldStatement.Roles.Expression);
				if (location != null)
					result.AddChild (new CSharpTokenNode (Convert (location[1]), ";".Length), YieldStatement.Roles.Semicolon);
				
				return result;
			}
			
			public override object Visit (YieldBreak yieldBreakStatement)
			{
				var result = new YieldBreakStatement ();
				var location = LocationsBag.GetLocations (yieldBreakStatement);
				result.AddChild (new CSharpTokenNode (Convert (yieldBreakStatement.loc), "yield".Length), YieldBreakStatement.YieldKeywordRole);
				if (location != null) {
					result.AddChild (new CSharpTokenNode (Convert (location[0]), "break".Length), YieldBreakStatement.BreakKeywordRole);
					result.AddChild (new CSharpTokenNode (Convert (location[1]), ";".Length), YieldBreakStatement.Roles.Semicolon);
				}
				return result;
			}
			#endregion
			
			#region Expression
			public override object Visit (Mono.CSharp.Expression expression)
			{
				Console.WriteLine ("Visit unknown expression:" + expression);
				System.Console.WriteLine (Environment.StackTrace);
				return null;
			}
			
			public override object Visit (TypeExpression typeExpression)
			{
				string keyword;
				if (typeExpression.Type == TypeManager.void_type) {
					keyword = "void";
				} else if (typeExpression.Type == TypeManager.string_type) {
					keyword = "string";
				} else if (typeExpression.Type == TypeManager.int32_type) {
					keyword = "int";
				} else if (typeExpression.Type == TypeManager.object_type) {
					keyword = "object";
				} else if (typeExpression.Type == TypeManager.float_type) {
					keyword = "float";
				} else if (typeExpression.Type == TypeManager.double_type) {
					keyword = "double";
				} else if (typeExpression.Type == TypeManager.int64_type) {
					keyword = "long";
				} else if (typeExpression.Type == TypeManager.byte_type) {
					keyword = "byte";
				} else if (typeExpression.Type == TypeManager.uint32_type) {
					keyword = "uint";
				} else if (typeExpression.Type == TypeManager.uint64_type) {
					keyword = "ulong";
				} else if (typeExpression.Type == TypeManager.short_type) {
					keyword = "short";
				} else if (typeExpression.Type == TypeManager.ushort_type) {
					keyword = "ushort";
				} else if (typeExpression.Type == TypeManager.sbyte_type) {
					keyword = "sbyte";
				} else if (typeExpression.Type == TypeManager.decimal_type) {
					keyword = "decimal";
				} else {
					keyword = "unknown";
				}
				return new IdentifierExpression (keyword, Convert (typeExpression.Location));
			}

			public override object Visit (LocalVariableReference localVariableReference)
			{
				return new Identifier (localVariableReference.Name, Convert (localVariableReference.Location));;
			}

			public override object Visit (MemberAccess memberAccess)
			{
				var result = new MemberReferenceExpression ();
				if (memberAccess.LeftExpression != null)
					result.AddChild ((Expression)memberAccess.LeftExpression.Accept (this), MemberReferenceExpression.Roles.TargetExpression);
				result.AddChild (new Identifier (memberAccess.Name, Convert (memberAccess.Location)), MemberReferenceExpression.Roles.Identifier);
				if (memberAccess.TypeArguments != null)  {
					var location = LocationsBag.GetLocations (memberAccess);
					if (location != null)
						result.AddChild (new CSharpTokenNode (Convert (location[0]), 1), MemberReferenceExpression.Roles.LChevron);
					AddTypeArguments (result, location, memberAccess.TypeArguments);
					if (location != null && location.Count > 1)
						result.AddChild (new CSharpTokenNode (Convert (location[1]), 1), MemberReferenceExpression.Roles.RChevron);
				}
				return result;
			}
			
			public override object Visit (Constant constant)
			{
				var result = new PrimitiveExpression (constant.GetValue (), Convert (constant.Location), constant.GetValueAsLiteral ().Length);
				return result;
			}

			public override object Visit (SimpleName simpleName)
			{
				var result = new IdentifierExpression ();
				result.AddChild (new Identifier (simpleName.Name, Convert (simpleName.Location)), IdentifierExpression.Roles.Identifier);
				if (simpleName.TypeArguments != null)  {
					var location = LocationsBag.GetLocations (simpleName);
					if (location != null)
						result.AddChild (new CSharpTokenNode (Convert (location[0]), 1), IdentifierExpression.Roles.LChevron);
					AddTypeArguments (result, location, simpleName.TypeArguments);
					if (location != null && location.Count > 1)
						result.AddChild (new CSharpTokenNode (Convert (location[1]), 1), IdentifierExpression.Roles.RChevron);
				}
				return result;
			}
			
			public override object Visit (BooleanExpression booleanExpression)
			{
				return booleanExpression.Expr.Accept (this);
			}

			
			public override object Visit (Mono.CSharp.ParenthesizedExpression parenthesizedExpression)
			{
				var result = new ParenthesizedExpression ();
				var location = LocationsBag.GetLocations (parenthesizedExpression);
				if (location != null)
					result.AddChild (new CSharpTokenNode (Convert (location[0]), 1), ParenthesizedExpression.Roles.LPar);
				result.AddChild ((Expression)parenthesizedExpression.Expr.Accept (this), ParenthesizedExpression.Roles.Expression);
				if (location != null)
					result.AddChild (new CSharpTokenNode (Convert (location[1]), 1), ParenthesizedExpression.Roles.RPar);
				return result;
			}
			
			public override object Visit (Unary unaryExpression)
			{
				var result = new UnaryOperatorExpression ();
				switch (unaryExpression.Oper) {
					case Unary.Operator.UnaryPlus:
						result.Operator = UnaryOperatorType.Plus;
						break;
					case Unary.Operator.UnaryNegation:
						result.Operator = UnaryOperatorType.Minus;
						break;
					case Unary.Operator.LogicalNot:
						result.Operator = UnaryOperatorType.Not;
						break;
					case Unary.Operator.OnesComplement:
						result.Operator = UnaryOperatorType.BitNot;
						break;
					case Unary.Operator.AddressOf:
						result.Operator = UnaryOperatorType.AddressOf;
						break;
				}
				result.AddChild (new CSharpTokenNode (Convert (unaryExpression.Location), 1), UnaryOperatorExpression.OperatorRole);
				result.AddChild ((Expression)unaryExpression.Expr.Accept (this), UnaryOperatorExpression.Roles.Expression);
				return result;
			}
			
			public override object Visit (UnaryMutator unaryMutatorExpression)
			{
				var result = new UnaryOperatorExpression ();
				
				var expression = (Expression)unaryMutatorExpression.Expr.Accept (this);
				switch (unaryMutatorExpression.UnaryMutatorMode) {
					case UnaryMutator.Mode.PostDecrement:
						result.Operator = UnaryOperatorType.PostDecrement;
						result.AddChild (expression, UnaryOperatorExpression.Roles.Expression);
						result.AddChild (new CSharpTokenNode (Convert (unaryMutatorExpression.Location), 2), UnaryOperatorExpression.OperatorRole);
						break;
					case UnaryMutator.Mode.PostIncrement:
						result.Operator = UnaryOperatorType.PostIncrement;
						result.AddChild (expression, UnaryOperatorExpression.Roles.Expression);
						result.AddChild (new CSharpTokenNode (Convert (unaryMutatorExpression.Location), 2), UnaryOperatorExpression.OperatorRole);
						break;
						
					case UnaryMutator.Mode.PreIncrement:
						result.Operator = UnaryOperatorType.Increment;
						result.AddChild (new CSharpTokenNode (Convert (unaryMutatorExpression.Location), 2), UnaryOperatorExpression.OperatorRole);
						result.AddChild (expression, UnaryOperatorExpression.Roles.Expression);
						break;
					case UnaryMutator.Mode.PreDecrement:
						result.Operator = UnaryOperatorType.Decrement;
						result.AddChild (new CSharpTokenNode (Convert (unaryMutatorExpression.Location), 2), UnaryOperatorExpression.OperatorRole);
						result.AddChild (expression, UnaryOperatorExpression.Roles.Expression);
						break;
				}
				
				return result;
			}
			
			public override object Visit (Indirection indirectionExpression)
			{
				var result = new UnaryOperatorExpression ();
				result.Operator = UnaryOperatorType.Dereference;
				var location = LocationsBag.GetLocations (indirectionExpression);
				if (location != null)
					result.AddChild (new CSharpTokenNode (Convert (location[0]), 2), UnaryOperatorExpression.OperatorRole);
				result.AddChild ((Expression)indirectionExpression.Expr.Accept (this), UnaryOperatorExpression.Roles.Expression);
				return result;
			}
			
			public override object Visit (Is isExpression)
			{
				var result = new IsExpression ();
				result.AddChild ((Expression)isExpression.Expr.Accept (this), IsExpression.Roles.Expression);
				result.AddChild (new CSharpTokenNode (Convert (isExpression.Location), "is".Length), IsExpression.Roles.Keyword);
				result.AddChild (ConvertToType (isExpression.ProbeType), IsExpression.Roles.Type);
				return result;
			}
			
			public override object Visit (As asExpression)
			{
				var result = new AsExpression ();
				result.AddChild ((Expression)asExpression.Expr.Accept (this), AsExpression.Roles.Expression);
				result.AddChild (new CSharpTokenNode (Convert (asExpression.Location), "as".Length), AsExpression.Roles.Keyword);
				result.AddChild (ConvertToType (asExpression.ProbeType), AsExpression.Roles.Type);
				return result;
			}
			
			public override object Visit (Cast castExpression)
			{
				var result = new CastExpression ();
				var location = LocationsBag.GetLocations (castExpression);
				
				result.AddChild (new CSharpTokenNode (Convert (castExpression.Location), 1), CastExpression.Roles.LPar);
				if (castExpression.TargetType != null)
					result.AddChild (ConvertToType (castExpression.TargetType), CastExpression.Roles.Type);
				if (location != null)
					result.AddChild (new CSharpTokenNode (Convert (location[0]), 1), CastExpression.Roles.RPar);
				if (castExpression.Expr != null)
					result.AddChild ((Expression)castExpression.Expr.Accept (this), CastExpression.Roles.Expression);
				return result;
			}
			
			public override object Visit (ComposedCast composedCast)
			{
				var result = new ComposedType ();
				result.AddChild (ConvertToType (composedCast.Left), ComposedType.Roles.Type);
				
				var spec = composedCast.Spec;
				while (spec != null) {
					if (spec.IsNullable) {
						result.AddChild (new CSharpTokenNode (Convert (spec.Location), 1), ComposedType.NullableRole);
					} else if (spec.IsPointer) {
						result.AddChild (new CSharpTokenNode (Convert (spec.Location), 1), ComposedType.PointerRole);
					} else {
						var aSpec = new ArraySpecifier ();
						aSpec.AddChild (new CSharpTokenNode (Convert (spec.Location), 1), ComposedType.Roles.LBracket);
						var location = LocationsBag.GetLocations (spec);
						if (location != null)
							aSpec.AddChild (new CSharpTokenNode (Convert (spec.Location), 1), ComposedType.Roles.RBracket);
						result.AddChild (aSpec, ComposedType.ArraySpecifierRole);
					}
					spec = spec.Next;
				}
				
				return result;
			}
			
			public override object Visit (Mono.CSharp.DefaultValueExpression defaultValueExpression)
			{
				var result = new DefaultValueExpression ();
				result.AddChild (new CSharpTokenNode (Convert (defaultValueExpression.Location), "default".Length), CastExpression.Roles.Keyword);
				var location = LocationsBag.GetLocations (defaultValueExpression);
				if (location != null)
					result.AddChild (new CSharpTokenNode (Convert (location[0]), 1), CastExpression.Roles.LPar);
				result.AddChild (ConvertToType (defaultValueExpression.Expr), CastExpression.Roles.Type);
				if (location != null)
					result.AddChild (new CSharpTokenNode (Convert (location[1]), 1), CastExpression.Roles.RPar);
				return result;
			}
			
			public override object Visit (Binary binaryExpression)
			{
				var result = new BinaryOperatorExpression ();
				int opLength = 1;
				switch (binaryExpression.Oper) {
					case Binary.Operator.Multiply:
						result.Operator = BinaryOperatorType.Multiply;
						break;
					case Binary.Operator.Division:
						result.Operator = BinaryOperatorType.Divide;
						break;
					case Binary.Operator.Modulus:
						result.Operator = BinaryOperatorType.Modulus;
						break;
					case Binary.Operator.Addition:
						result.Operator = BinaryOperatorType.Add;
						break;
					case Binary.Operator.Subtraction:
						result.Operator = BinaryOperatorType.Subtract;
						break;
					case Binary.Operator.LeftShift:
						result.Operator = BinaryOperatorType.ShiftLeft;
						opLength = 2;
						break;
					case Binary.Operator.RightShift:
						result.Operator = BinaryOperatorType.ShiftRight;
						opLength = 2;
						break;
					case Binary.Operator.LessThan:
						result.Operator = BinaryOperatorType.LessThan;
						break;
					case Binary.Operator.GreaterThan:
						result.Operator = BinaryOperatorType.GreaterThan;
						break;
					case Binary.Operator.LessThanOrEqual:
						result.Operator = BinaryOperatorType.LessThanOrEqual;
						opLength = 2;
						break;
					case Binary.Operator.GreaterThanOrEqual:
						result.Operator = BinaryOperatorType.GreaterThanOrEqual;
						opLength = 2;
						break;
					case Binary.Operator.Equality:
						result.Operator = BinaryOperatorType.Equality;
						opLength = 2;
						break;
					case Binary.Operator.Inequality:
						result.Operator = BinaryOperatorType.InEquality;
						opLength = 2;
						break;
					case Binary.Operator.BitwiseAnd:
						result.Operator = BinaryOperatorType.BitwiseAnd;
						break;
					case Binary.Operator.ExclusiveOr:
						result.Operator = BinaryOperatorType.ExclusiveOr;
						break;
					case Binary.Operator.BitwiseOr:
						result.Operator = BinaryOperatorType.BitwiseOr;
						break;
					case Binary.Operator.LogicalAnd:
						result.Operator = BinaryOperatorType.ConditionalAnd;
						opLength = 2;
						break;
					case Binary.Operator.LogicalOr:
						result.Operator = BinaryOperatorType.ConditionalOr;
						opLength = 2;
						break;
				}
				result.AddChild ((Expression)binaryExpression.Left.Accept (this), BinaryOperatorExpression.LeftRole);
				result.AddChild (new CSharpTokenNode (Convert (binaryExpression.Location), opLength), BinaryOperatorExpression.OperatorRole);
				result.AddChild ((Expression)binaryExpression.Right.Accept (this), BinaryOperatorExpression.RightRole);
				return result;
			}
			
			public override object Visit (Mono.CSharp.Nullable.NullCoalescingOperator nullCoalescingOperator)
			{
				var result = new BinaryOperatorExpression ();
				result.Operator = BinaryOperatorType.NullCoalescing;
				result.AddChild ((Expression)nullCoalescingOperator.Left.Accept (this), BinaryOperatorExpression.LeftRole);
				result.AddChild (new CSharpTokenNode (Convert (nullCoalescingOperator.Location), 2), BinaryOperatorExpression.OperatorRole);
				result.AddChild ((Expression)nullCoalescingOperator.Right.Accept (this), BinaryOperatorExpression.RightRole);
				return result;
			}
			
			public override object Visit (Conditional conditionalExpression)
			{
				var result = new ConditionalExpression ();
				
				result.AddChild ((Expression)conditionalExpression.Expr.Accept (this), ConditionalExpression.Roles.Condition);
				var location = LocationsBag.GetLocations (conditionalExpression);
				
				result.AddChild (new CSharpTokenNode (Convert (conditionalExpression.Location), 1), ConditionalExpression.QuestionMarkRole);
				result.AddChild ((Expression)conditionalExpression.TrueExpr.Accept (this), ConditionalExpression.TrueRole);
				if (location != null)
					result.AddChild (new CSharpTokenNode (Convert (location[0]), 1), ConditionalExpression.ColonRole);
				result.AddChild ((Expression)conditionalExpression.FalseExpr.Accept (this), ConditionalExpression.FalseRole);
				return result;
			}
			
			void AddParameter (AstNode parent, Mono.CSharp.AParametersCollection parameters)
			{
				if (parameters == null)
					return;
				var paramLocation = LocationsBag.GetLocations (parameters);
				
				for (int i = 0; i < parameters.Count; i++) {
					if (paramLocation != null && i > 0 && i - 1 < paramLocation.Count)
						parent.AddChild (new CSharpTokenNode (Convert (paramLocation[i - 1]), 1), ParameterDeclaration.Roles.Comma);
					var p = (Parameter)parameters.FixedParameters[i];
					var location = LocationsBag.GetLocations (p);
					
					ParameterDeclaration parameterDeclarationExpression = new ParameterDeclaration ();
					switch (p.ModFlags) {
						case Parameter.Modifier.OUT:
							parameterDeclarationExpression.ParameterModifier = ParameterModifier.Out;
							if (location != null)
								parameterDeclarationExpression.AddChild (new CSharpTokenNode (Convert (location[0]), "out".Length), ParameterDeclaration.Roles.Keyword);
							break;
						case Parameter.Modifier.REF:
							parameterDeclarationExpression.ParameterModifier = ParameterModifier.Ref;
							if (location != null)
								parameterDeclarationExpression.AddChild (new CSharpTokenNode (Convert (location[0]), "ref".Length), ParameterDeclaration.Roles.Keyword);
							break;
						case Parameter.Modifier.PARAMS:
							parameterDeclarationExpression.ParameterModifier = ParameterModifier.Params;
							if (location != null)
								parameterDeclarationExpression.AddChild (new CSharpTokenNode (Convert (location[0]), "params".Length), ParameterDeclaration.Roles.Keyword);
							break;
						default:
							if (p.HasExtensionMethodModifier) {
								parameterDeclarationExpression.ParameterModifier = ParameterModifier.This;
								if (location != null)
									parameterDeclarationExpression.AddChild (new CSharpTokenNode (Convert (location[0]), "this".Length), ParameterDeclaration.Roles.Keyword);
							}
							break;
					}
					if (p.TypeExpression != null) // lambdas may have no types (a, b) => ...
						parameterDeclarationExpression.AddChild (ConvertToType (p.TypeExpression), ParameterDeclaration.Roles.Type);
					parameterDeclarationExpression.AddChild (new Identifier (p.Name, Convert (p.Location)), ParameterDeclaration.Roles.Identifier);
					if (p.HasDefaultValue) {
						if (location != null)
							parameterDeclarationExpression.AddChild (new CSharpTokenNode (Convert (location[1]), 1), ParameterDeclaration.Roles.Assign);
						parameterDeclarationExpression.AddChild ((Expression)p.DefaultValue.Accept (this), ParameterDeclaration.Roles.Expression);
					}
					parent.AddChild (parameterDeclarationExpression, InvocationExpression.Roles.Parameter);
				}
			}
			
			void AddTypeArguments (AstNode parent, LocationsBag.MemberLocations location, Mono.CSharp.TypeArguments typeArguments)
			{
				if (typeArguments == null || typeArguments.IsEmpty)
					return;
				for (int i = 0; i < typeArguments.Count; i++) {
					if (location != null && i > 0 && i - 1 < location.Count)
						parent.AddChild (new CSharpTokenNode (Convert (location[i - 1]), 1), InvocationExpression.Roles.Comma);
					var arg = typeArguments.Args[i];
					if (arg == null)
						continue;
					parent.AddChild (ConvertToType (arg), InvocationExpression.Roles.TypeArgument);
				}
			}
			
			void AddTypeArguments (AstNode parent, List<Location> location, Mono.CSharp.TypeArguments typeArguments)
			{
				if (typeArguments == null || typeArguments.IsEmpty)
					return;
				for (int i = 0; i < typeArguments.Count; i++) {
					if (location != null && i > 0 && i - 1 < location.Count)
						parent.AddChild (new CSharpTokenNode (Convert (location[i - 1]), 1), InvocationExpression.Roles.Comma);
					var arg = typeArguments.Args[i];
					if (arg == null)
						continue;
					parent.AddChild (ConvertToType (arg), InvocationExpression.Roles.TypeArgument);
				}
			}
			
			void AddConstraints (AstNode parent, DeclSpace d)
			{
				if (d == null || d.Constraints == null)
					return;
				for (int i = 0; i < d.Constraints.Count; i++) {
					Constraints c = d.Constraints[i];
					var location = LocationsBag.GetLocations (c);
					var constraint = new Constraint ();
					parent.AddChild (new CSharpTokenNode (Convert (location[0]), "where".Length), InvocationExpression.Roles.Keyword);
					parent.AddChild (new Identifier (c.TypeParameter.Value, Convert (c.TypeParameter.Location)), InvocationExpression.Roles.Identifier);
					parent.AddChild (new CSharpTokenNode (Convert (location[1]), 1), Constraint.ColonRole);
					foreach (var expr in c.ConstraintExpressions)
						parent.AddChild (ConvertToType (expr), Constraint.BaseTypeRole);
				}
			}
			
			void AddArguments (AstNode parent, object location, Mono.CSharp.Arguments args)
			{
				if (args == null)
					return;
				
				var commaLocations = LocationsBag.GetLocations (args);
				
				for (int i = 0; i < args.Count; i++) {
					Argument arg = args[i];
					if (arg.ArgType == Argument.AType.Out || arg.ArgType == Argument.AType.Ref) {
						DirectionExpression direction = new DirectionExpression ();
						direction.FieldDirection = arg.ArgType == Argument.AType.Out ? FieldDirection.Out : FieldDirection.Ref;
						var argLocation = LocationsBag.GetLocations (arg);
						if (location != null)
							direction.AddChild (new CSharpTokenNode (Convert (argLocation[0]), "123".Length), InvocationExpression.Roles.Keyword);
						direction.AddChild ((Expression)arg.Expr.Accept (this), InvocationExpression.Roles.Expression);
						
						parent.AddChild (direction, InvocationExpression.Roles.Argument);
					} else {
						parent.AddChild ((Expression)arg.Expr.Accept (this), InvocationExpression.Roles.Argument);
					}
					if (commaLocations != null && i > 0) {
						int idx = commaLocations.Count - i;
						if (idx >= 0)
							parent.AddChild (new CSharpTokenNode (Convert (commaLocations[idx]), 1), InvocationExpression.Roles.Comma);
					}
				}
				if (commaLocations != null && commaLocations.Count > args.Count)
					parent.AddChild (new CSharpTokenNode (Convert (commaLocations[0]), 1), InvocationExpression.Roles.Comma);
			}
			
			public override object Visit (Invocation invocationExpression)
			{
				var result = new InvocationExpression ();
				var location = LocationsBag.GetLocations (invocationExpression);
				result.AddChild ((Expression)invocationExpression.Expression.Accept (this), InvocationExpression.Roles.TargetExpression);
				if (location != null)
					result.AddChild (new CSharpTokenNode (Convert (location[0]), 1), InvocationExpression.Roles.LPar);
				AddArguments (result, location, invocationExpression.Arguments);
				
				if (location != null)
					result.AddChild (new CSharpTokenNode (Convert (location[1]), 1), InvocationExpression.Roles.RPar);
				return result;
			}
			
			public override object Visit (New newExpression)
			{
				var result = new ObjectCreateExpression ();
				
				var location = LocationsBag.GetLocations (newExpression);
				result.AddChild (new CSharpTokenNode (Convert (newExpression.Location), "new".Length), ObjectCreateExpression.Roles.Keyword);
				
				if (newExpression.TypeRequested != null)
					result.AddChild (ConvertToType (newExpression.TypeRequested), ObjectCreateExpression.Roles.Type);
				if (location != null)
					result.AddChild (new CSharpTokenNode (Convert (location[0]), 1), ObjectCreateExpression.Roles.LPar);
				AddArguments (result, location, newExpression.Arguments);
				
				if (location != null)
					result.AddChild (new CSharpTokenNode (Convert (location[1]), 1), ObjectCreateExpression.Roles.RPar);
				
				// TODO: Collection initializer ?
				
				return result;
			}
			
			
			public override object Visit (NewInitialize newInitializeExpression)
			{
				var result = new ObjectCreateExpression ();
				result.AddChild (new CSharpTokenNode (Convert (newInitializeExpression.Location), "new".Length), ObjectCreateExpression.Roles.Keyword);
				
				if (newInitializeExpression.TypeRequested != null)
					result.AddChild (ConvertToType (newInitializeExpression.TypeRequested), ObjectCreateExpression.Roles.Type);
				
				var location = LocationsBag.GetLocations (newInitializeExpression);
				if (location != null)
					result.AddChild (new CSharpTokenNode (Convert (location[0]), 1), ObjectCreateExpression.Roles.LPar);
				AddArguments (result, location, newInitializeExpression.Arguments);
				if (location != null)
					result.AddChild (new CSharpTokenNode (Convert (location[1]), 1), ObjectCreateExpression.Roles.RPar);
				
				return result;
			}
			
			
			public override object Visit (ArrayCreation arrayCreationExpression)
			{
				var result = new ArrayCreateExpression ();
				
				var location = LocationsBag.GetLocations (arrayCreationExpression);
				result.AddChild (new CSharpTokenNode (Convert (arrayCreationExpression.Location), "new".Length), ArrayCreateExpression.Roles.Keyword);
				
				if (arrayCreationExpression.NewType != null)
					result.AddChild (ConvertToType (arrayCreationExpression.NewType), ArrayCreateExpression.Roles.Type);
				if (location != null)
					result.AddChild (new CSharpTokenNode (Convert (location[0]), 1), ArrayCreateExpression.Roles.LBracket);
				if (arrayCreationExpression.Arguments != null) {
					var commaLocations = LocationsBag.GetLocations (arrayCreationExpression.Arguments);
					for (int i = 0 ;i < arrayCreationExpression.Arguments.Count; i++) {
						result.AddChild ((Expression)arrayCreationExpression.Arguments[i].Accept (this), ArrayCreateExpression.Roles.Argument);
						if (commaLocations != null && i > 0)
							result.AddChild (new CSharpTokenNode (Convert (commaLocations [commaLocations.Count - i]), 1), ArrayCreateExpression.Roles.Comma);
					}
				}
				if (location != null)
					result.AddChild (new CSharpTokenNode (Convert (location[1]), 1), ArrayCreateExpression.Roles.RBracket);
				
				if (arrayCreationExpression.Initializers != null && arrayCreationExpression.Initializers.Count != 0) {
					throw new NotImplementedException();
					/* TODO: use ArrayInitializerExpression
					var initLocation = LocationsBag.GetLocations (arrayCreationExpression.Initializers);
					result.AddChild (new CSharpTokenNode (Convert (arrayCreationExpression.Initializers.Location), 1), ArrayCreateExpression.Roles.LBrace);
					var commaLocations = LocationsBag.GetLocations (arrayCreationExpression.Initializers.Elements);
					for (int i = 0; i < arrayCreationExpression.Initializers.Count; i++) {
						result.AddChild ((AstNode)arrayCreationExpression.Initializers[i].Accept (this), ObjectCreateExpression.Roles.Variable);
						if (commaLocations != null && i > 0) {
							result.AddChild (new CSharpTokenNode (Convert (commaLocations [commaLocations.Count - i]), 1), IndexerExpression.Roles.Comma);
						}
					}
					
					if (initLocation != null)
						result.AddChild (new CSharpTokenNode (Convert (initLocation[initLocation.Count - 1]), 1), ArrayCreateExpression.Roles.RBrace); */
				}
				
				return result;
			}
			
			public override object Visit (This thisExpression)
			{
				var result = new ThisReferenceExpression ();
				result.Location = Convert (thisExpression.Location);
				return result;
			}
			
			public override object Visit (ArglistAccess argListAccessExpression)
			{
				var result = new ArgListExpression ();
				result.IsAccess = true;
				result.AddChild (new CSharpTokenNode (Convert (argListAccessExpression.Location), "__arglist".Length), ArgListExpression.Roles.Keyword);
				return result;
			}
			
			public override object Visit (Arglist argListExpression)
			{
				var result = new ArgListExpression ();
				result.AddChild (new CSharpTokenNode (Convert (argListExpression.Location), "__arglist".Length), ArgListExpression.Roles.Keyword);
				var location = LocationsBag.GetLocations (argListExpression);
				if (location != null)
					result.AddChild (new CSharpTokenNode (Convert (location[0]), 1), ArgListExpression.Roles.LPar);
				
				AddArguments (result, location, argListExpression.Arguments);
				
				if (location != null)
					result.AddChild (new CSharpTokenNode (Convert (location[1]), 1), ArgListExpression.Roles.RPar);
				return result;
			}
			
			public override object Visit (TypeOf typeOfExpression)
			{
				var result = new TypeOfExpression ();
				var location = LocationsBag.GetLocations (typeOfExpression);
				result.AddChild (new CSharpTokenNode (Convert (typeOfExpression.Location), "typeof".Length), TypeOfExpression.Roles.Keyword);
				result.AddChild (new CSharpTokenNode (Convert (location[0]), 1), TypeOfExpression.Roles.LPar);
				result.AddChild (ConvertToType (typeOfExpression.TypeExpression), TypeOfExpression.Roles.Type);
				result.AddChild (new CSharpTokenNode (Convert (location[1]), 1), TypeOfExpression.Roles.RPar);
				return result;
			}
			
			public override object Visit (SizeOf sizeOfExpression)
			{
				var result = new SizeOfExpression ();
				var location = LocationsBag.GetLocations (sizeOfExpression);
				result.AddChild (new CSharpTokenNode (Convert (sizeOfExpression.Location), "sizeof".Length), TypeOfExpression.Roles.Keyword);
				if (location != null)
					result.AddChild (new CSharpTokenNode (Convert (location[0]), 1), TypeOfExpression.Roles.LPar);
				result.AddChild (ConvertToType (sizeOfExpression.QueriedType), TypeOfExpression.Roles.Type);
				if (location != null)
					result.AddChild (new CSharpTokenNode (Convert (location[1]), 1), TypeOfExpression.Roles.RPar);
				return result;
			}
			
			public override object Visit (CheckedExpr checkedExpression)
			{
				var result = new CheckedExpression ();
				var location = LocationsBag.GetLocations (checkedExpression);
				result.AddChild (new CSharpTokenNode (Convert (checkedExpression.Location), "checked".Length), TypeOfExpression.Roles.Keyword);
				if (location != null)
					result.AddChild (new CSharpTokenNode (Convert (location[0]), 1), TypeOfExpression.Roles.LPar);
				result.AddChild ((Expression)checkedExpression.Expr.Accept (this), TypeOfExpression.Roles.Expression);
				if (location != null)
					result.AddChild (new CSharpTokenNode (Convert (location[1]), 1), TypeOfExpression.Roles.RPar);
				return result;
			}
			
			public override object Visit (UnCheckedExpr uncheckedExpression)
			{
				var result = new UncheckedExpression ();
				var location = LocationsBag.GetLocations (uncheckedExpression);
				result.AddChild (new CSharpTokenNode (Convert (uncheckedExpression.Location), "unchecked".Length), TypeOfExpression.Roles.Keyword);
				if (location != null)
					result.AddChild (new CSharpTokenNode (Convert (location[0]), 1), TypeOfExpression.Roles.LPar);
				result.AddChild ((Expression)uncheckedExpression.Expr.Accept (this), TypeOfExpression.Roles.Expression);
				if (location != null)
					result.AddChild (new CSharpTokenNode (Convert (location[1]), 1), TypeOfExpression.Roles.RPar);
				return result;
			}
			
			public override object Visit (ElementAccess elementAccessExpression)
			{
				IndexerExpression result = new IndexerExpression ();
				var location = LocationsBag.GetLocations (elementAccessExpression);
				
				result.AddChild ((Expression)elementAccessExpression.Expr.Accept (this), IndexerExpression.Roles.TargetExpression);
				result.AddChild (new CSharpTokenNode (Convert (elementAccessExpression.Location), 1), TypeOfExpression.Roles.LBracket);
				AddArguments (result, location, elementAccessExpression.Arguments);
				if (location != null)
					result.AddChild (new CSharpTokenNode (Convert (location[0]), 1), TypeOfExpression.Roles.RBracket);
				return result;
			}
			
			public override object Visit (BaseThis baseAccessExpression)
			{
				var result = new BaseReferenceExpression ();
				result.Location = Convert (baseAccessExpression.Location);
				return result;
			}
			
			public override object Visit (StackAlloc stackAllocExpression)
			{
				var result = new StackAllocExpression ();
				
				var location = LocationsBag.GetLocations (stackAllocExpression);
				if (location != null)
					result.AddChild (new CSharpTokenNode (Convert (location[0]), "stackalloc".Length), StackAllocExpression.Roles.Keyword);
				result.AddChild (ConvertToType (stackAllocExpression.TypeExpression), StackAllocExpression.Roles.Type);
				if (location != null)
					result.AddChild (new CSharpTokenNode (Convert (location[1]), 1), StackAllocExpression.Roles.LBracket);
				result.AddChild ((Expression)stackAllocExpression.CountExpression.Accept (this), StackAllocExpression.Roles.Expression);
				if (location != null)
					result.AddChild (new CSharpTokenNode (Convert (location[2]), 1), StackAllocExpression.Roles.RBracket);
				return result;
			}
			
			public override object Visit (SimpleAssign simpleAssign)
			{
				var result = new AssignmentExpression ();
				
				result.Operator = AssignmentOperatorType.Assign;
				if (simpleAssign.Target != null)
					result.AddChild ((Expression)simpleAssign.Target.Accept (this), AssignmentExpression.LeftRole);
				result.AddChild (new CSharpTokenNode (Convert (simpleAssign.Location), 1), AssignmentExpression.OperatorRole);
				
				if (simpleAssign.Source != null) {
					result.AddChild ((Expression)simpleAssign.Source.Accept (this), AssignmentExpression.RightRole);
				}
				return result;
			}
			
			public override object Visit (CompoundAssign compoundAssign)
			{
				var result = new AssignmentExpression ();
				int opLength = 2;
				switch (compoundAssign.Op) {
					case Binary.Operator.Multiply:
						result.Operator = AssignmentOperatorType.Multiply;
						break;
					case Binary.Operator.Division:
						result.Operator = AssignmentOperatorType.Divide;
						break;
					case Binary.Operator.Modulus:
						result.Operator = AssignmentOperatorType.Modulus;
						break;
					case Binary.Operator.Addition:
						result.Operator = AssignmentOperatorType.Add;
						break;
					case Binary.Operator.Subtraction:
						result.Operator = AssignmentOperatorType.Subtract;
						break;
					case Binary.Operator.LeftShift:
						result.Operator = AssignmentOperatorType.ShiftLeft;
						opLength = 3;
						break;
					case Binary.Operator.RightShift:
						result.Operator = AssignmentOperatorType.ShiftRight;
						opLength = 3;
						break;
					case Binary.Operator.BitwiseAnd:
						result.Operator = AssignmentOperatorType.BitwiseAnd;
						break;
					case Binary.Operator.BitwiseOr:
						result.Operator = AssignmentOperatorType.BitwiseOr;
						break;
					case Binary.Operator.ExclusiveOr:
						result.Operator = AssignmentOperatorType.ExclusiveOr;
						break;
				}
				
				result.AddChild ((Expression)compoundAssign.Target.Accept (this), AssignmentExpression.LeftRole);
				result.AddChild (new CSharpTokenNode (Convert (compoundAssign.Location), opLength), AssignmentExpression.OperatorRole);
				result.AddChild ((Expression)compoundAssign.Source.Accept (this), AssignmentExpression.RightRole);
				return result;
			}
			
			public override object Visit (Mono.CSharp.AnonymousMethodExpression anonymousMethodExpression)
			{
				var result = new AnonymousMethodExpression ();
				var location = LocationsBag.GetLocations (anonymousMethodExpression);
				if (location != null) {
					result.AddChild (new CSharpTokenNode (Convert (location[0]), "delegate".Length), AssignmentExpression.Roles.Keyword);
					
					if (location.Count > 1) {
						result.HasParameterList = true;
						result.AddChild (new CSharpTokenNode (Convert (location[1]), 1), AssignmentExpression.Roles.LPar);
						AddParameter (result, anonymousMethodExpression.Parameters);
						result.AddChild (new CSharpTokenNode (Convert (location[2]), 1), AssignmentExpression.Roles.RPar);
					}
				}
				
				result.AddChild ((BlockStatement)anonymousMethodExpression.Block.Accept (this), AssignmentExpression.Roles.Body);
				return result;
			}

			public override object Visit (Mono.CSharp.LambdaExpression lambdaExpression)
			{
				var result = new LambdaExpression ();
				var location = LocationsBag.GetLocations (lambdaExpression);
				
				if (location == null || location.Count == 1) {
					AddParameter (result, lambdaExpression.Parameters);
					if (location != null)
						result.AddChild (new CSharpTokenNode (Convert (location[0]), "=>".Length), LambdaExpression.ArrowRole);
				} else {
					result.AddChild (new CSharpTokenNode (Convert (lambdaExpression.Location), 1), LambdaExpression.Roles.LPar);
					AddParameter (result, lambdaExpression.Parameters);
					if (location != null) {
						result.AddChild (new CSharpTokenNode (Convert (location[0]), 1), LambdaExpression.Roles.RPar);
						result.AddChild (new CSharpTokenNode (Convert (location[1]), "=>".Length), LambdaExpression.ArrowRole);
					}
				}
				if (lambdaExpression.Block.IsCompilerGenerated) {
					ContextualReturn generatedReturn = (ContextualReturn)lambdaExpression.Block.Statements[0];
					result.AddChild ((AstNode)generatedReturn.Expr.Accept (this), LambdaExpression.BodyRole);
				} else {
					result.AddChild ((AstNode)lambdaExpression.Block.Accept (this), LambdaExpression.BodyRole);
				}
				
				return result;
			}
			
			public override object Visit (ConstInitializer constInitializer)
			{
				return constInitializer.Expr.Accept (this);
			}
			
			public override object Visit (ArrayInitializer arrayInitializer)
			{
				var result = new ArrayInitializerExpression ();
				var location = LocationsBag.GetLocations (arrayInitializer);
				result.AddChild (new CSharpTokenNode (Convert (arrayInitializer.Location), "{".Length), ArrayInitializerExpression.Roles.LBrace);
				var commaLocations = LocationsBag.GetLocations (arrayInitializer.Elements);
				for (int i = 0; i < arrayInitializer.Count; i++) {
					result.AddChild ((Expression)arrayInitializer[i].Accept (this), ArrayInitializerExpression.Roles.Expression);
					if (commaLocations != null && i < commaLocations.Count)
						result.AddChild (new CSharpTokenNode (Convert (commaLocations[i]), ",".Length), ArrayInitializerExpression.Roles.Comma);
				}
				
				if (location != null) {
					if (location.Count == 2) // optional comma
						result.AddChild (new CSharpTokenNode (Convert (location[1]), ",".Length), ArrayInitializerExpression.Roles.Comma);
					result.AddChild (new CSharpTokenNode (Convert (location[location.Count - 1]), "}".Length), ArrayInitializerExpression.Roles.RBrace);
				}
				return result;
			}
			
			#endregion
			
			#region LINQ expressions
			public override object Visit (Mono.CSharp.Linq.QueryExpression queryExpression)
			{
				throw new NotImplementedException();
				/*var result = new QueryExpressionFromClause ();
				var location = LocationsBag.GetLocations (queryExpression);
				if (location != null)
					result.AddChild (new CSharpTokenNode (Convert (location[0]), "from".Length), QueryExpressionFromClause.FromKeywordRole);
				// TODO: select identifier
				if (location != null)
					result.AddChild (new CSharpTokenNode (Convert (location[1]), "in".Length), QueryExpressionFromClause.InKeywordRole);
				var query = queryExpression.Expr as Mono.CSharp.Linq.AQueryClause;
				if (query != null && query.Expr != null)
					result.AddChild ((AstNode)query.Expr.Accept (this), QueryExpressionFromClause.Roles.Expression);
				return result;*/
			}
			
			public override object Visit (Mono.CSharp.Linq.SelectMany selectMany)
			{
				throw new NotImplementedException();
				/*var result = new QueryExpressionFromClause ();
				// TODO:
//				Mono.CSharp.Linq.Cast cast = selectMany.Expr as Mono.CSharp.Linq.Cast;
				var location = LocationsBag.GetLocations (selectMany);
				if (location != null)
					result.AddChild (new CSharpTokenNode (Convert (location[0]), "from".Length), QueryExpressionFromClause.FromKeywordRole);
				
				//					result.AddChild ((AstNode)cast.TypeExpr.Accept (this), QueryExpressionFromClause.Roles.ReturnType);
//				if (cast != null)
				
//				result.AddChild (new Identifier (selectMany.SelectIdentifier.Value, Convert (selectMany.SelectIdentifier.Location)), QueryExpressionFromClause.Roles.Identifier);
				//				result.AddChild (new CSharpTokenNode (Convert (location[1]), "in".Length), QueryExpressionFromClause.InKeywordRole);
				
				//				result.AddChild ((AstNode)(cast != null ? cast.Expr : selectMany.Expr).Accept (this), QueryExpressionFromClause.Roles.Expression);
				
				
				return result;*/
			}
			
			public override object Visit (Mono.CSharp.Linq.Select sel)
			{
				throw new NotImplementedException();
				/*var result = new QueryExpressionSelectClause ();
				var location = LocationsBag.GetLocations (sel);
				result.AddChild (new CSharpTokenNode (Convert (location[0]), "select".Length), QueryExpressionWhereClause.Roles.Keyword);
				result.AddChild ((AstNode)sel.Expr.Accept (this), QueryExpressionWhereClause.Roles.Expression);
				return result;*/
			}
			
			public override object Visit (Mono.CSharp.Linq.GroupBy groupBy)
			{
				throw new NotImplementedException();
				/*var result = new QueryExpressionGroupClause ();
				var location = LocationsBag.GetLocations (groupBy);
				if (location != null)
					result.AddChild (new CSharpTokenNode (Convert (location[0]), "group".Length), QueryExpressionGroupClause.GroupKeywordRole);
				result.AddChild ((AstNode)groupBy.ElementSelector.Accept (this), QueryExpressionGroupClause.GroupByExpressionRole);
				if (location != null)
					result.AddChild (new CSharpTokenNode (Convert (location[1]), "by".Length), QueryExpressionGroupClause.ByKeywordRole);
				result.AddChild ((AstNode)groupBy.Expr.Accept (this), QueryExpressionGroupClause.ProjectionExpressionRole);
				return result;*/
			}
			
			public override object Visit (Mono.CSharp.Linq.Let l)
			{
				throw new NotImplementedException();
				/*var result = new QueryExpressionLetClause ();
				var location = LocationsBag.GetLocations (l);
				
				if (location != null)
					result.AddChild (new CSharpTokenNode (Convert (location[0]), "let".Length), QueryExpressionWhereClause.Roles.Keyword);
				
				NewAnonymousType aType = l.Expr as NewAnonymousType;
				AnonymousTypeParameter param = ((AnonymousTypeParameter)aType.Parameters[1]);
				result.AddChild (new Identifier (param.Name, Convert (param.Location)), Identifier.Roles.Identifier);
				
				if (location != null)
					result.AddChild (new CSharpTokenNode (Convert (location[1]), 1), QueryExpressionWhereClause.Roles.Assign);
				
				result.AddChild ((AstNode)param.Expr.Accept (this), QueryExpressionWhereClause.Roles.Condition);
				return result;*/
			}
			
			public override object Visit (Mono.CSharp.Linq.Where w)
			{
				throw new NotImplementedException();
				/*var result = new QueryExpressionWhereClause ();
				var location = LocationsBag.GetLocations (w);
				if (location != null)
					result.AddChild (new CSharpTokenNode (Convert (location[0]), "where".Length), QueryExpressionWhereClause.Roles.Keyword);
				result.AddChild ((AstNode)w.Expr.Accept (this), QueryExpressionWhereClause.Roles.Condition);
				return result;*/
			}
			
			public override object Visit (Mono.CSharp.Linq.Join join)
			{
				throw new NotImplementedException();
				/*var result = new QueryExpressionJoinClause ();
				var location = LocationsBag.GetLocations (join);
				if (location != null)
					result.AddChild (new CSharpTokenNode (Convert (location[0]), "join".Length), QueryExpressionJoinClause.JoinKeywordRole);
				
				result.AddChild (new Identifier (join.JoinVariable.Name, Convert (join.JoinVariable.Location)), Identifier.Roles.Identifier);
				
				if (location != null)
					result.AddChild (new CSharpTokenNode (Convert (location[1]), "in".Length), QueryExpressionJoinClause.InKeywordRole);
				
				result.AddChild ((AstNode)join.Expr.Accept (this), QueryExpressionJoinClause.Roles.Expression);
				
				if (location != null)
					result.AddChild (new CSharpTokenNode (Convert (location[2]), "on".Length), QueryExpressionJoinClause.OnKeywordRole);
				// TODO: on expression
				
				if (location != null)
					result.AddChild (new CSharpTokenNode (Convert (location[3]), "equals".Length), QueryExpressionJoinClause.EqualsKeywordRole);
				// TODO: equals expression
				
				return result;*/
			}
			
			public override object Visit (Mono.CSharp.Linq.GroupJoin groupJoin)
			{
				throw new NotImplementedException();
				/*var result = new QueryExpressionJoinClause ();
				var location = LocationsBag.GetLocations (groupJoin);
				if (location != null)
					result.AddChild (new CSharpTokenNode (Convert (location[0]), "join".Length), QueryExpressionJoinClause.JoinKeywordRole);
				
				result.AddChild (new Identifier (groupJoin.JoinVariable.Name, Convert (groupJoin.JoinVariable.Location)), Identifier.Roles.Identifier);
				
				if (location != null)
					result.AddChild (new CSharpTokenNode (Convert (location[1]), "in".Length), QueryExpressionJoinClause.InKeywordRole);
				
				result.AddChild ((AstNode)groupJoin.Expr.Accept (this), QueryExpressionJoinClause.Roles.Expression);
				
				if (location != null)
					result.AddChild (new CSharpTokenNode (Convert (location[2]), "on".Length), QueryExpressionJoinClause.OnKeywordRole);
				// TODO: on expression
				
				if (location != null)
					result.AddChild (new CSharpTokenNode (Convert (location[3]), "equals".Length), QueryExpressionJoinClause.EqualsKeywordRole);
				// TODO: equals expression
				
				if (location != null)
					result.AddChild (new CSharpTokenNode (Convert (location[4]), "into".Length), QueryExpressionJoinClause.IntoKeywordRole);
				
				result.AddChild (new Identifier (groupJoin.JoinVariable.Name, Convert (groupJoin.JoinVariable.Location)), Identifier.Roles.Identifier);
				return result;*/
			}
			
			public override object Visit (Mono.CSharp.Linq.OrderByAscending orderByAscending)
			{
				throw new NotImplementedException();
				/*var result = new QueryExpressionOrderClause ();
				result.OrderAscending = true;
				result.AddChild ((AstNode)orderByAscending.Expr.Accept (this), QueryExpressionWhereClause.Roles.Expression);
				var location = LocationsBag.GetLocations (orderByAscending);
				if (location != null)
					result.AddChild (new CSharpTokenNode (Convert (location[0]), "ascending".Length), QueryExpressionWhereClause.Roles.Keyword);
				return result;*/
			}
			
			public override object Visit (Mono.CSharp.Linq.OrderByDescending orderByDescending)
			{
				throw new NotImplementedException();
				/*var result = new QueryExpressionOrderClause ();
				result.OrderAscending = false;
				result.AddChild ((AstNode)orderByDescending.Expr.Accept (this), QueryExpressionWhereClause.Roles.Expression);
				var location = LocationsBag.GetLocations (orderByDescending);
				if (location != null)
					result.AddChild (new CSharpTokenNode (Convert (location[0]), "descending".Length), QueryExpressionWhereClause.Roles.Keyword);
				return result;*/
			}
			
			public override object Visit (Mono.CSharp.Linq.ThenByAscending thenByAscending)
			{
				throw new NotImplementedException();
				/*var result = new QueryExpressionOrderClause ();
				result.OrderAscending = true;
				result.AddChild ((AstNode)thenByAscending.Expr.Accept (this), QueryExpressionWhereClause.Roles.Expression);
				var location = LocationsBag.GetLocations (thenByAscending);
				if (location != null)
					result.AddChild (new CSharpTokenNode (Convert (location[0]), "ascending".Length), QueryExpressionWhereClause.Roles.Keyword);
				return result;*/
			}
			
			public override object Visit (Mono.CSharp.Linq.ThenByDescending thenByDescending)
			{
				throw new NotImplementedException();
				/*var result = new QueryExpressionOrderClause ();
				result.OrderAscending = false;
				result.AddChild ((AstNode)thenByDescending.Expr.Accept (this), QueryExpressionWhereClause.Roles.Expression);
				var location = LocationsBag.GetLocations (thenByDescending);
				if (location != null)
					result.AddChild (new CSharpTokenNode (Convert (location[0]), "descending".Length), QueryExpressionWhereClause.Roles.Keyword);
				return result;*/
			}
			#endregion
		}
		
		public AstLocation StartLocation {
			get { return new AstLocation(1, 1); }
			// TODO: add support for setting the start location when parsing parts of files (e.g. for ASP.NET)
			set { throw new NotImplementedException(); }
		}
		
		void InsertComment (AstNode node, Comment comment)
		{
			if (node.EndLocation < comment.StartLocation) {
				node.AddChild (comment, AstNode.Roles.Comment);
				return;
			}
			
			foreach (var child in node.Children) {
				if (child.StartLocation < comment.StartLocation && comment.StartLocation < child.EndLocation) {
					InsertComment (child, comment);
					return;
				}
				if (comment.StartLocation < child.StartLocation) {
					node.InsertChildBefore (child, comment, AstNode.Roles.Comment);
					return;
				}
			}
			
			node.AddChild (comment, AstNode.Roles.Comment);
		}
		
		void InsertComments (CompilerCompilationUnit top, ConversionVisitor conversionVisitor)
		{
			foreach (var special in top.SpecialsBag.Specials) {
				var comment = special as SpecialsBag.Comment;
				
				if (comment != null) {
					var type  = (CommentType)comment.CommentType;
					var start =  new AstLocation (comment.Line, comment.Col);
					var end =  new AstLocation (comment.EndLine, comment.EndCol);
					var domComment = new Comment (type, start, end);
					domComment.StartsLine = comment.StartsLine;
					domComment.Content = comment.Content;
					InsertComment (conversionVisitor.Unit, domComment);
				}
			}
		}
		
		public CompilationUnit Parse (TextReader reader)
		{
			// TODO: can we optimize this to avoid the text->stream->text roundtrip?
			using (MemoryStream stream = new MemoryStream ()) {
				StreamWriter w = new StreamWriter(stream, Encoding.UTF8);
				char[] buffer = new char[2048];
				int read;
				while ((read = reader.ReadBlock(buffer, 0, buffer.Length)) > 0)
					w.Write(buffer, 0, read);
				w.Flush(); // we can't close the StreamWriter because that would also close the MemoryStream
				stream.Position = 0;
				return Parse(stream);
			}
		}
		
		public CompilationUnit Parse (Stream stream)
		{
			lock (CompilerCallableEntryPoint.parseLock) {
				CompilerCompilationUnit top = CompilerCallableEntryPoint.ParseFile (new string[] { "-v", "-unsafe"}, stream, "parsed.cs", Console.Out);
				
				if (top == null)
					return null;
				CSharpParser.ConversionVisitor conversionVisitor = new ConversionVisitor (top.LocationsBag);
				top.UsingsBag.Global.Accept (conversionVisitor);
				InsertComments (top, conversionVisitor);
				return conversionVisitor.Unit;
			}
		}
		
		public IEnumerable<AttributedNode> ParseTypeMembers(TextReader reader)
		{
			string code = "class MyClass { " + reader.ReadToEnd() + "}";
			var cu = Parse(new StringReader(code));
			var td = cu.Children.FirstOrDefault() as TypeDeclaration;
			if (td != null)
				return td.Members;
			else
				return EmptyList<AttributedNode>.Instance;
		}
		
		public IEnumerable<AstNode> ParseStatements(TextReader reader)
		{
			string code = "void M() { " + reader.ReadToEnd() + "}";
			var members = ParseTypeMembers(new StringReader(code));
			var method = members.FirstOrDefault() as MethodDeclaration;
			if (method != null && method.Body != null)
				return method.Body.Statements;
			else
				return EmptyList<AstNode>.Instance;
		}
		
		public AstNode ParseTypeReference(TextReader reader)
		{
			// TODO: add support for parsing type references
			throw new NotImplementedException();
		}
		
		public AstNode ParseExpression(TextReader reader)
		{
			var es = ParseStatements(new StringReader("tmp = " + reader.ReadToEnd() + ";")).FirstOrDefault() as ExpressionStatement;
			if (es != null) {
				AssignmentExpression ae = es.Expression as AssignmentExpression;
				if (ae != null)
					return ae.Right;
			}
			return null;
		}
		
		/// <summary>
		/// Parses a file snippet; guessing what the code snippet represents (compilation unit, type members, block, type reference, expression).
		/// </summary>
		public AstNode ParseSnippet(TextReader reader)
		{
			// TODO: add support for parsing a part of a file
			throw new NotImplementedException();
		}
		
		// TODO: add API for retrieving parser errors/warning
		public bool HasErrors {
			get { return false; }
		}
	}
}<|MERGE_RESOLUTION|>--- conflicted
+++ resolved
@@ -1064,10 +1064,6 @@
 			public override object Visit (Goto gotoStatement)
 			{
 				var result = new GotoStatement ();
-<<<<<<< HEAD
-				result.GotoType = GotoType.Label;
-=======
->>>>>>> 16baa757
 				var location = LocationsBag.GetLocations (gotoStatement);
 				result.AddChild (new CSharpTokenNode (Convert (gotoStatement.loc), "goto".Length), GotoStatement.Roles.Keyword);
 				result.AddChild (new Identifier (gotoStatement.Target, Convert (gotoStatement.loc)), GotoStatement.Roles.Identifier);
@@ -1086,14 +1082,8 @@
 			
 			public override object Visit (GotoDefault gotoDefault)
 			{
-<<<<<<< HEAD
-				var result = new GotoStatement ();
-				result.GotoType = GotoType.CaseDefault;
-				result.AddChild (new CSharpTokenNode (Convert (gotoDefault.loc), "goto".Length), GotoStatement.Roles.Keyword);
-=======
 				var result = new GotoDefaultStatement ();
 				result.AddChild (new CSharpTokenNode (Convert (gotoDefault.loc), "goto".Length), GotoDefaultStatement.Roles.Keyword);
->>>>>>> 16baa757
 				var location = LocationsBag.GetLocations (gotoDefault);
 				if (location != null) {
 					result.AddChild (new CSharpTokenNode (Convert (location[0]), "default".Length), GotoDefaultStatement.DefaultKeywordRole);
@@ -1105,14 +1095,8 @@
 			
 			public override object Visit (GotoCase gotoCase)
 			{
-<<<<<<< HEAD
-				var result = new GotoStatement ();
-				result.GotoType = GotoType.Case;
-				result.AddChild (new CSharpTokenNode (Convert (gotoCase.loc), "goto".Length), GotoStatement.Roles.Keyword);
-=======
 				var result = new GotoCaseStatement ();
 				result.AddChild (new CSharpTokenNode (Convert (gotoCase.loc), "goto".Length), GotoCaseStatement.Roles.Keyword);
->>>>>>> 16baa757
 				
 				var location = LocationsBag.GetLocations (gotoCase);
 				if (location != null)
