--- conflicted
+++ resolved
@@ -574,13 +574,9 @@
 				else
 					return false;
 			} catch (GetValueException e) {
-<<<<<<< HEAD
-				WorkbenchSingleton.SafeThreadAsyncCall(MessageService.ShowException, e);
-=======
 				string errorMessage = "Error while evaluating breakpoint condition " + code + ":\n" + e.Message + "\n";
 				DebuggerService.PrintDebugMessage(errorMessage);
 				WorkbenchSingleton.SafeThreadAsyncCall(MessageService.ShowWarning, errorMessage);
->>>>>>> 41e2c36a
 				return true;
 			}
 		}
