﻿// Copyright (c) AlphaSierraPapa for the SharpDevelop Team (for details please see \doc\copyright.txt)
// This code is distributed under the GNU LGPL (for details please see \doc\license.txt)

using System;
using System.IO;
using System.Windows;
using System.Windows.Controls;
using System.Windows.Documents;
using System.Windows.Media;
using ICSharpCode.AvalonEdit.Highlighting;
using ICSharpCode.Core;
using ICSharpCode.NRefactory.Editor;
using ICSharpCode.SharpDevelop;
using ICSharpCode.SharpDevelop.Editor;
using ICSharpCode.SharpDevelop.Editor.Search;

namespace SearchAndReplace
{
	/// <summary>
	/// Represents a search result.
	/// </summary>
	public sealed class SearchResultNode : SearchNode
	{
		SearchResultMatch result;
		PermanentAnchor anchor;
		
		public SearchResultNode(SearchResultMatch result)
		{
			this.result = result;
			this.anchor = new PermanentAnchor(result.FileName, result.StartLocation.Line, result.StartLocation.Column);
			anchor.SurviveDeletion = true;
		}
		
		bool showFileName = true;
		
		public bool ShowFileName {
			get {
				return showFileName;
			}
			set {
				if (showFileName != value) {
					showFileName = value;
					InvalidateText();
				}
			}
		}
		
		public FileName FileName {
			get { return anchor.FileName; }
		}
		
		protected override object CreateText()
		{
			var location = anchor.Location;
			
			LoggingService.Debug("Creating text for search result (" + location.Line + ", " + location.Column + ") ");
			
			TextBlock textBlock = new TextBlock();
<<<<<<< HEAD
			textBlock.FontFamily = new FontFamily(SD.EditorControlService.GlobalOptions.FontFamily);
=======
			if (result.DefaultTextColor != null && !IsSelected) {
				if (result.DefaultTextColor.Background != null)
					textBlock.Background = result.DefaultTextColor.Background.GetBrush(null);
				if (result.DefaultTextColor.Foreground != null)
					textBlock.Foreground = result.DefaultTextColor.Foreground.GetBrush(null);
			}
			textBlock.FontFamily = new FontFamily(EditorControlService.GlobalOptions.FontFamily);
>>>>>>> c205964d

			textBlock.Inlines.Add("(" + location.Line + ", " + location.Column + ")\t");
			
			string displayText = result.DisplayText;
			if (displayText != null) {
				textBlock.Inlines.Add(displayText);
			} else if (result.Builder != null) {
				HighlightedInlineBuilder builder = result.Builder;
				if (IsSelected) {
					builder = builder.Clone();
					builder.SetForeground(0, builder.Text.Length, null);
					builder.SetBackground(0, builder.Text.Length, null);
				}
				textBlock.Inlines.AddRange(builder.CreateRuns());
			}
			
			if (showFileName) {
				textBlock.Inlines.Add(
					new Run {
						Text = StringParser.Parse("\t${res:MainWindow.Windows.SearchResultPanel.In} ")
							+ Path.GetFileName(anchor.FileName) + "(" + Path.GetDirectoryName(anchor.FileName) +")",
						FontStyle = FontStyles.Italic
					});
			}
			return textBlock;
		}
		
		protected override void OnPropertyChanged(string propertyName)
		{
			base.OnPropertyChanged(propertyName);
			if (propertyName == "IsSelected") {
				InvalidateText();
			}
		}
		
		public override void ActivateItem()
		{
			FileService.JumpToFilePosition(anchor.FileName, anchor.Location.Line, anchor.Location.Column);
		}
	}
}<|MERGE_RESOLUTION|>--- conflicted
+++ resolved
@@ -56,17 +56,13 @@
 			LoggingService.Debug("Creating text for search result (" + location.Line + ", " + location.Column + ") ");
 			
 			TextBlock textBlock = new TextBlock();
-<<<<<<< HEAD
 			textBlock.FontFamily = new FontFamily(SD.EditorControlService.GlobalOptions.FontFamily);
-=======
 			if (result.DefaultTextColor != null && !IsSelected) {
 				if (result.DefaultTextColor.Background != null)
 					textBlock.Background = result.DefaultTextColor.Background.GetBrush(null);
 				if (result.DefaultTextColor.Foreground != null)
 					textBlock.Foreground = result.DefaultTextColor.Foreground.GetBrush(null);
 			}
-			textBlock.FontFamily = new FontFamily(EditorControlService.GlobalOptions.FontFamily);
->>>>>>> c205964d
 
 			textBlock.Inlines.Add("(" + location.Line + ", " + location.Column + ")\t");
 			
