﻿<?xml version="1.0" encoding="utf-8"?>
<Project ToolsVersion="4.0" xmlns="http://schemas.microsoft.com/developer/msbuild/2003" DefaultTargets="Build">
  <PropertyGroup>
    <ProjectGuid>{AE4AB0FA-6087-4480-AF37-0FA1452B3DA1}</ProjectGuid>
    <Configuration Condition=" '$(Configuration)' == '' ">Debug</Configuration>
    <Platform Condition=" '$(Platform)' == '' ">AnyCPU</Platform>
    <OutputType>Library</OutputType>
    <RootNamespace>ICSharpCode.PackageManagement</RootNamespace>
    <AssemblyName>PackageManagement</AssemblyName>
    <TargetFrameworkVersion>v4.5</TargetFrameworkVersion>
    <AllowUnsafeBlocks>False</AllowUnsafeBlocks>
    <NoStdLib>False</NoStdLib>
    <WarningLevel>4</WarningLevel>
    <TreatWarningsAsErrors>False</TreatWarningsAsErrors>
    <OutputPath>..\..\..\..\..\AddIns\Misc\PackageManagement\</OutputPath>
    <TargetFrameworkProfile />
    <NoWin32Manifest>False</NoWin32Manifest>
    <IntermediateOutputPath>obj\$(Configuration)\</IntermediateOutputPath>
  </PropertyGroup>
  <PropertyGroup Condition=" '$(Platform)' == 'AnyCPU' ">
    <PlatformTarget>AnyCPU</PlatformTarget>
    <RegisterForComInterop>False</RegisterForComInterop>
    <GenerateSerializationAssemblies>Auto</GenerateSerializationAssemblies>
    <BaseAddress>4194304</BaseAddress>
    <FileAlignment>4096</FileAlignment>
    <Prefer32Bit>False</Prefer32Bit>
  </PropertyGroup>
  <PropertyGroup Condition=" '$(Configuration)' == 'Debug' ">
    <DebugSymbols>true</DebugSymbols>
    <DebugType>Full</DebugType>
    <Optimize>False</Optimize>
    <CheckForOverflowUnderflow>True</CheckForOverflowUnderflow>
    <DefineConstants>DEBUG;TRACE</DefineConstants>
    <BaseIntermediateOutputPath>obj\</BaseIntermediateOutputPath>
  </PropertyGroup>
  <PropertyGroup Condition=" '$(Configuration)' == 'Release' ">
    <DebugSymbols>false</DebugSymbols>
    <DebugType>None</DebugType>
    <Optimize>True</Optimize>
    <CheckForOverflowUnderflow>False</CheckForOverflowUnderflow>
    <DefineConstants>TRACE</DefineConstants>
  </PropertyGroup>
  <ItemGroup>
    <Reference Include="Microsoft.Build" />
    <Reference Include="Microsoft.Web.XmlTransform">
      <HintPath>..\RequiredLibraries\Microsoft.Web.XmlTransform.dll</HintPath>
    </Reference>
    <Reference Include="NuGet.Console.Types">
      <HintPath>..\RequiredLibraries\NuGet.Console.Types.dll</HintPath>
    </Reference>
    <Reference Include="NuGet.Core">
      <HintPath>..\RequiredLibraries\NuGet.Core.dll</HintPath>
    </Reference>
    <Reference Include="PresentationCore" />
    <Reference Include="PresentationFramework" />
    <Reference Include="System" />
    <Reference Include="System.Core">
      <RequiredTargetFramework>3.5</RequiredTargetFramework>
    </Reference>
    <Reference Include="System.Drawing" />
    <Reference Include="System.Windows.Forms" />
    <Reference Include="System.Xaml">
      <RequiredTargetFramework>4.0</RequiredTargetFramework>
    </Reference>
    <Reference Include="System.Xml" />
    <Reference Include="WindowsBase" />
  </ItemGroup>
  <ItemGroup>
    <Folder Include="Configuration" />
    <Folder Include="Scripts" />
    <Folder Include="Resources" />
    <Folder Include="Src" />
    <Folder Include="Src\Design" />
    <Folder Include="Src\EnvDTE" />
    <Folder Include="Src\VisualStudio" />
    <Folder Include="Src\Scripting" />
  </ItemGroup>
  <ItemGroup>
    <Compile Include="..\..\..\..\Main\GlobalAssemblyInfo.cs">
      <Link>Configuration\GlobalAssemblyInfo.cs</Link>
    </Compile>
    <Compile Include="Configuration\AssemblyInfo.cs" />
    <Compile Include="Src\AcceptLicensesEventArgs.cs" />
    <Compile Include="Src\ClassCodeGenerator.cs" />
    <Compile Include="Src\ClassKindUpdater.cs" />
    <Compile Include="Src\ConfigSettingsFileSystem.cs" />
    <Compile Include="Src\DependentFile.cs" />
    <Compile Include="Src\Design\DesignTimeSelectProjectsViewModel.cs" />
    <Compile Include="Src\Design\FakePackageOperation.cs" />
    <Compile Include="Src\Design\FakeProjectBuilder.cs" />
    <Compile Include="Src\Design\FakeSelectedProject.cs" />
    <Compile Include="Src\DocumentLoader.cs" />
    <Compile Include="Src\DomRegionExtensions.cs" />
    <Compile Include="Src\EnvDTE\CodeAttribute.cs" />
    <Compile Include="Src\EnvDTE\CodeAttribute2.cs" />
    <Compile Include="Src\EnvDTE\CodeAttributeArgument.cs" />
    <Compile Include="Src\EnvDTE\CodeClass.cs" />
    <Compile Include="Src\EnvDTE\CodeClass2.cs" />
    <Compile Include="Src\EnvDTE\CodeDelegate.cs" />
    <Compile Include="Src\EnvDTE\CodeElement.cs" />
    <Compile Include="Src\EnvDTE\CodeElementsList.cs" />
    <Compile Include="Src\EnvDTE\CodeFunction.cs" />
    <Compile Include="Src\EnvDTE\CodeFunction2.cs" />
    <Compile Include="Src\EnvDTE\CodeImport.cs" />
    <Compile Include="Src\EnvDTE\CodeInterface.cs" />
    <Compile Include="Src\EnvDTE\CodeModelContext.cs" />
    <Compile Include="Src\EnvDTE\CodeParameter2.cs" />
    <Compile Include="Src\EnvDTE\CodeModel.cs" />
    <Compile Include="Src\EnvDTE\CodeNamespace.cs" />
    <Compile Include="Src\EnvDTE\CodeParameter.cs" />
    <Compile Include="Src\EnvDTE\CodeProperty.cs" />
    <Compile Include="Src\EnvDTE\CodeProperty2.cs" />
    <Compile Include="Src\EnvDTE\CodeStruct.cs" />
    <Compile Include="Src\EnvDTE\CodeType.cs" />
    <Compile Include="Src\EnvDTE\CodeTypeRef.cs" />
    <Compile Include="Src\EnvDTE\CodeTypeRef2.cs" />
    <Compile Include="Src\EnvDTE\CodeVariable.cs" />
    <Compile Include="Src\EnvDTE\ConfigurationManager.cs" />
    <Compile Include="Src\EnvDTE\Configuration.cs" />
    <Compile Include="Src\EnvDTE\Document.cs" />
    <Compile Include="Src\EnvDTE\EditPoint.cs" />
    <Compile Include="Src\EnvDTE\EnumerableProjectItems.cs" />
    <Compile Include="Src\EnvDTE\FileCodeModel2.cs" />
    <Compile Include="Src\EnvDTE\FileCodeModelCodeElements.cs" />
    <Compile Include="Src\EnvDTE\FileCodeModelCodeNamespace.cs" />
    <Compile Include="Src\EnvDTE\FileProjectItemExtensions.cs" />
    <Compile Include="Src\EnvDTE\FileProjectItems.cs" />
    <Compile Include="Src\EnvDTE\ImplementedInterfacesOnClass.cs" />
    <Compile Include="Src\EnvDTE\IParameterExtensions.cs" />
    <Compile Include="Src\EnvDTE\IReturnTypeExtensions.cs" />
    <Compile Include="Src\EnvDTE\ProjectKind.cs" />
    <Compile Include="Src\EnvDTE\Projects.cs" />
    <Compile Include="Src\EnvDTE\Reference3.cs" />
    <Compile Include="Src\EnvDTE\SolutionBuild.cs" />
    <Compile Include="Src\EnvDTE\SolutionConfiguration.cs" />
    <Compile Include="Src\EnvDTE\SolutionExtensibilityGlobals.cs" />
    <Compile Include="Src\EnvDTE\SolutionExtensibilityGlobalsPersistence.cs" />
    <Compile Include="Src\EnvDTE\SolutionGlobals.cs" />
    <Compile Include="Src\EnvDTE\SolutionProperty.cs" />
    <Compile Include="Src\EnvDTE\SolutionPropertyFactory.cs" />
    <Compile Include="Src\EnvDTE\SolutionSectionItem.cs" />
    <Compile Include="Src\EnvDTE\SourceControl.cs" />
    <Compile Include="Src\EnvDTE\TextDocument.cs" />
    <Compile Include="Src\EnvDTE\TextPoint.cs" />
    <Compile Include="Src\EnvDTE\Window.cs" />
    <Compile Include="Src\FileConflictResolver.cs" />
    <Compile Include="Src\FileConflictView.xaml.cs">
      <DependentUpon>FileConflictView.xaml</DependentUpon>
      <SubType>Code</SubType>
    </Compile>
    <Compile Include="Src\FileConflictViewModel.cs" />
    <Compile Include="Src\IClassKindUpdater.cs" />
<<<<<<< HEAD
=======
    <Compile Include="Src\IDocumentNamespaceCreator.cs" />
    <Compile Include="Src\IPackageRepositoryFactoryEvents.cs" />
>>>>>>> 60c043c1
    <Compile Include="Src\IPackageViewModelParent.cs" />
    <Compile Include="Src\IUpdatePackagesAction.cs" />
    <Compile Include="Src\IPackageExtensions.cs" />
    <Compile Include="Src\IPackageAction.cs" />
    <Compile Include="Src\IProjectBuilder.cs" />
    <Compile Include="Src\IProjectContentExtensions.cs" />
    <Compile Include="Src\IUpdatePackageSettings.cs" />
    <Compile Include="Src\IVirtualMethodUpdater.cs" />
    <Compile Include="Src\IProjectBrowserUpdater.cs" />
    <Compile Include="Src\IRefactoringDocumentView.cs" />
    <Compile Include="Src\IFieldExtensions.cs" />
    <Compile Include="Src\IDocumentLoader.cs" />
    <Compile Include="Src\IMethodOrPropertyExtensions.cs" />
    <Compile Include="Src\InstalledPackageViewModel.cs" />
    <Compile Include="Src\InstalledPackageViewModelFactory.cs" />
    <Compile Include="Src\IPackageManagementSelectedProject.cs" />
    <Compile Include="Src\ISelectProjectsService.cs" />
    <Compile Include="Src\ISolutionPackageRepository.cs" />
    <Compile Include="Src\ISolutionPackageRepositoryFactory.cs" />
    <Compile Include="Src\IUpdatePackageActions.cs" />
    <Compile Include="Src\IUpdatePackageActionsFactory.cs" />
    <Compile Include="Src\ManagePackagesCommand.cs" />
    <Compile Include="Src\AggregateExceptionErrorMessage.cs" />
    <Compile Include="Src\ConsolePackageActionRunner.cs" />
    <Compile Include="Src\DefaultProjectTemplatePackageSource.cs" />
    <Compile Include="Src\Design\FakePackageManagementProject.cs" />
    <Compile Include="Src\EnvDTE\ColorableItems.cs" />
    <Compile Include="Src\EnvDTE\CustomizedHighlightingRules.cs" />
    <Compile Include="Src\EnvDTE\DirectoryProjectItem.cs" />
    <Compile Include="Src\EnvDTE\DirectoryProjectItems.cs" />
    <Compile Include="Src\EnvDTE\DTE.cs" />
    <Compile Include="Src\EnvDTE\DTEProperties.cs" />
    <Compile Include="Src\EnvDTE\FontsAndColorsItems.cs" />
    <Compile Include="Src\EnvDTE\ICustomizedHighlightingRules.cs" />
    <Compile Include="Src\EnvDTE\IPropertyFactory.cs" />
    <Compile Include="Src\EnvDTE\ItemOperations.cs" />
    <Compile Include="Src\EnvDTE\ITextEditorOptions.cs" />
    <Compile Include="Src\EnvDTE\ProjectItem.cs" />
    <Compile Include="Src\EnvDTE\ProjectItemProperty.cs" />
    <Compile Include="Src\EnvDTE\ProjectItemPropertyFactory.cs" />
    <Compile Include="Src\EnvDTE\ProjectItemRelationship.cs" />
    <Compile Include="Src\EnvDTE\ProjectItems.cs" />
    <Compile Include="Src\EnvDTE\ChildProjectItems.cs" />
    <Compile Include="Src\EnvDTE\ProjectItemsInsideProject.cs" />
    <Compile Include="Src\EnvDTE\ProjectObject.cs" />
    <Compile Include="Src\EnvDTE\ProjectProperty.cs" />
    <Compile Include="Src\EnvDTE\ProjectPropertyFactory.cs" />
    <Compile Include="Src\EnvDTE\ProjectType.cs" />
    <Compile Include="Src\EnvDTE\Properties.cs" />
    <Compile Include="Src\EnvDTE\Property.cs" />
    <Compile Include="Src\EnvDTE\Reference.cs" />
    <Compile Include="Src\EnvDTE\References.cs" />
    <Compile Include="Src\EnvDTE\Solution.cs" />
    <Compile Include="Src\EnvDTE\TextEditorFontsAndColorsItemsProperty.cs" />
    <Compile Include="Src\EnvDTE\TextEditorFontsAndColorsPropertyFactory.cs" />
    <Compile Include="Src\EnvDTE\TextEditorFontSizeProperty.cs" />
    <Compile Include="Src\EnvDTE\TextEditorOptions.cs" />
    <Compile Include="Src\FileExistsException.cs" />
    <Compile Include="Src\IManagePackagesView.cs" />
    <Compile Include="Src\InstallProjectTemplatePackagesCommand.cs" />
    <Compile Include="Src\IPackageActionRunner.cs" />
    <Compile Include="Src\IPackageFromRepository.cs" />
    <Compile Include="Src\IPackageManagementEvents.cs" />
    <Compile Include="Src\IPackageManagementProject.cs" />
    <Compile Include="Src\IPackageManagementProjectFactory.cs" />
    <Compile Include="Src\IPackageManagementWorkbench.cs" />
    <Compile Include="Src\IPackageReferenceFile.cs" />
    <Compile Include="Src\IPackageReferenceFileFactory.cs" />
    <Compile Include="Src\IPackageReferenceInstaller.cs" />
    <Compile Include="Src\IPackageReferencesForProject.cs" />
    <Compile Include="Src\IPropertyService.cs" />
    <Compile Include="Src\ISettingsFactory.cs" />
    <Compile Include="Src\IThreadSafePackageManagementEvents.cs" />
    <Compile Include="Src\ManagePackagesUserPrompts.cs" />
    <Compile Include="Src\ManagePackagesViewTitle.cs" />
    <Compile Include="Src\MSBuildBasedProjectExtensions.cs" />
    <Compile Include="Src\IPackageFromRepositoryExtensions.cs" />
    <Compile Include="Src\PackageLicenseViewModel.cs" />
    <Compile Include="Src\PackageManagementServiceProvider.cs" />
    <Compile Include="Src\IPackageRepositoryExtensions.cs" />
    <Compile Include="Src\PackageRepositoryFactoryEventArgs.cs" />
    <Compile Include="Src\ParentPackagesOperationEventArgs.cs" />
    <Compile Include="Src\ProjectBuilder.cs" />
    <Compile Include="Src\ProjectRootElementExtensions.cs" />
    <Compile Include="Src\ReducedPackageOperations.cs" />
    <Compile Include="Src\ResolveFileConflictEventArgs.cs" />
    <Compile Include="Src\Scripting\ConsoleHostFileConflictResolver.cs" />
    <Compile Include="Src\Scripting\FileConflictAction.cs" />
    <Compile Include="Src\Scripting\GlobalMSBuildProjectCollection.cs" />
    <Compile Include="Src\Scripting\IConsoleHostFileConflictResolver.cs" />
    <Compile Include="Src\Scripting\IGlobalMSBuildProjectCollection.cs" />
    <Compile Include="Src\Scripting\MSBuildProjectImportsMerger.cs" />
    <Compile Include="Src\Scripting\MSBuildProjectImportsMergeResult.cs" />
    <Compile Include="Src\Scripting\NullGlobalMSBuildProjectCollection.cs" />
    <Compile Include="Src\Scripting\RunAllProjectPackageScriptsAction.cs" />
    <Compile Include="Src\ServiceWithWorkbenchOwner.cs" />
    <Compile Include="Src\SharpDevelopCredentialProvider.cs" />
    <Compile Include="Src\SharpDevelopHttpUserAgent.cs" />
    <Compile Include="Src\UpdatePackagesAction.cs" />
    <Compile Include="Src\UpdatePackagesActionFactory.cs" />
    <Compile Include="Src\UpdateSolutionPackagesAction.cs" />
<<<<<<< HEAD
=======
    <Compile Include="Src\UserAgentGeneratorForRepositoryRequests.cs" />
    <Compile Include="Src\VirtualMethodUpdater.cs" />
    <Compile Include="Src\NewProjectsCreated.cs" />
>>>>>>> 60c043c1
    <Compile Include="Src\OpenMSBuildProjects.cs" />
    <Compile Include="Src\PackageActionRunner.cs" />
    <Compile Include="Src\PackageActionsToRun.cs" />
    <Compile Include="Src\PackageFiles.cs" />
    <Compile Include="Src\PackageFilesForOperations.cs" />
    <Compile Include="Src\PackageFromRepository.cs" />
    <Compile Include="Src\PackageManagementEvents.cs" />
    <Compile Include="Src\PackageManagementLogger.cs" />
    <Compile Include="Src\PackageManagementProject.cs" />
    <Compile Include="Src\PackageManagementProjectFactory.cs" />
    <Compile Include="Src\PackageManagementPropertyService.cs" />
    <Compile Include="Src\PackageManagementSelectedProject.cs" />
    <Compile Include="Src\PackageManagementSelectedProjects.cs" />
    <Compile Include="Src\PackageManagementWorkbench.cs" />
    <Compile Include="Src\PackageOperationExceptionEventArgs.cs" />
    <Compile Include="Src\PackageOperationMessage.cs" />
    <Compile Include="Src\PackageOperationMessageLoggedEventArgs.cs" />
    <Compile Include="Src\PackageReferenceFile.cs" />
    <Compile Include="Src\PackageReferenceFileFactory.cs" />
    <Compile Include="Src\PackageReferenceFileNameForProject.cs" />
    <Compile Include="Src\PackageReferenceInstaller.cs" />
    <Compile Include="Src\PackageReferencesForProject.cs" />
    <Compile Include="Src\PackageSourceExtensions.cs" />
    <Compile Include="Src\PackagesViewModels.cs" />
    <Compile Include="Src\PackageViewModelOperationLogger.cs" />
    <Compile Include="Src\ParentPackageOperationEventArgs.cs" />
    <Compile Include="Src\ProcessPackageOperationsAction.cs" />
    <Compile Include="Src\ProjectBrowserRefresher.cs" />
    <Compile Include="Src\ProjectBrowserUpdater.cs" />
    <Compile Include="Src\ProjectTemplatePackageRepositoryCache.cs" />
    <Compile Include="Src\ProjectTemplatePackagesSettingsFileName.cs" />
    <Compile Include="Src\RefactoringDocumentView.cs" />
    <Compile Include="Src\RegisteredPackageRepositories.cs" />
    <Compile Include="Src\ManagePackagesView.cs">
      <DependentUpon>ManagePackagesView.xaml</DependentUpon>
      <SubType>Code</SubType>
    </Compile>
    <Compile Include="Src\ManagePackagesViewModel.cs" />
    <Compile Include="Src\AvailablePackagesViewModel.cs" />
    <Compile Include="Src\BooleanToFontWeightConverter.cs" />
    <Compile Include="Src\DelegateCommand.cs" />
    <Compile Include="Src\Design\DesignTimeLicenseAcceptanceViewModel.cs" />
    <Compile Include="Src\Design\DesignTimeRegisteredPackageRepositories.cs" />
    <Compile Include="Src\Design\DesignTimeRegisteredPackageSourcesViewModel.cs" />
    <Compile Include="Src\Design\DesignTimePackagesViewModel.cs" />
    <Compile Include="Src\Design\FakeRegisteredPackageRepositories.cs" />
    <Compile Include="Src\Design\FakeFileSystem.cs" />
    <Compile Include="Src\Design\FakeInstallPackageAction.cs" />
    <Compile Include="Src\Design\FakePackage.cs" />
    <Compile Include="Src\Design\FakePackageAssemblyReference.cs" />
    <Compile Include="Src\Design\FakePackageManagementProjectService.cs" />
    <Compile Include="Src\Design\FakePackageManagementSolution.cs" />
    <Compile Include="Src\Design\FakePackageManager.cs" />
    <Compile Include="Src\Design\FakePackageRepository.cs" />
    <Compile Include="Src\Design\FakeProjectManager.cs" />
    <Compile Include="Src\Design\FakeProjectSystem.cs" />
    <Compile Include="Src\Design\FakeUninstallPackageAction.cs" />
    <Compile Include="Src\Design\FakeUpdatePackageAction.cs" />
    <Compile Include="Src\Design\WpfDesigner.cs" />
    <Compile Include="Src\IRegisteredPackageRepositories.cs" />
    <Compile Include="Src\ICompilerMessageView.cs" />
    <Compile Include="Src\Design\FakeSettings.cs" />
    <Compile Include="Src\FolderBrowser.cs" />
    <Compile Include="Src\IFolderBrowser.cs" />
    <Compile Include="Src\IMachinePackageCache.cs" />
    <Compile Include="Src\IMessageViewCategory.cs" />
    <Compile Include="Src\InstallPackageAction.cs" />
    <Compile Include="Src\IPackageManagementOutputMessagesView.cs" />
    <Compile Include="Src\IPackageRepositoryCache.cs" />
    <Compile Include="Src\IPackageOperationResolverFactory.cs" />
    <Compile Include="Src\IProcess.cs" />
    <Compile Include="Src\IRecentPackageRepository.cs" />
    <Compile Include="Src\MachinePackageCache.cs" />
    <Compile Include="Src\PackageManagementCompilerMessageView.cs" />
    <Compile Include="Src\PackageManagementMessageViewCategory.cs" />
    <Compile Include="Src\PackageManagementOptionsView.xaml.cs">
      <DependentUpon>PackageManagementOptionsView.xaml</DependentUpon>
      <SubType>Code</SubType>
    </Compile>
    <Compile Include="Src\PackageManagementOptionsViewModel.cs" />
    <Compile Include="Src\PackageManagementOutputMessagesView.cs" />
    <Compile Include="Src\PackageOperationsResolverFactory.cs" />
    <Compile Include="Src\PackageRepositoryCache.cs" />
    <Compile Include="Src\PackagesForSelectedPageResult.cs" />
    <Compile Include="Src\ILicenseAcceptanceService.cs" />
    <Compile Include="Src\InstalledPackagesViewModel.cs" />
    <Compile Include="Src\IPackageManagementFileService.cs" />
    <Compile Include="Src\IPackageManagementProjectService.cs" />
    <Compile Include="Src\IPackageManagementSolution.cs" />
    <Compile Include="Src\IPackageManagerFactory.cs" />
    <Compile Include="Src\IPackageViewModelFactory.cs" />
    <Compile Include="Src\ISharpDevelopPackageManager.cs" />
    <Compile Include="Src\ISharpDevelopPackageRepositoryFactory.cs" />
    <Compile Include="Src\ISharpDevelopProjectManager.cs" />
    <Compile Include="Src\ISharpDevelopProjectSystemFactory.cs" />
    <Compile Include="Src\ITask.cs" />
    <Compile Include="Src\ITaskFactory.cs" />
    <Compile Include="Src\LicenseAcceptanceService.cs" />
    <Compile Include="Src\LicenseAcceptanceView.xaml.cs">
      <DependentUpon>LicenseAcceptanceView.xaml</DependentUpon>
      <SubType>Code</SubType>
    </Compile>
    <Compile Include="Src\LicenseAcceptanceViewModel.cs" />
    <Compile Include="Src\ListBoxBehaviour.cs" />
    <Compile Include="Src\OpenHyperlinkCommand.cs" />
    <Compile Include="Src\PackageManagementFileService.cs" />
    <Compile Include="Src\PackageManagementOptions.cs" />
    <Compile Include="Src\Process.cs" />
    <Compile Include="Src\RegisteredPackageSourceSettings.cs" />
    <Compile Include="Src\RegisteredPackageSourcesUserControl.xaml.cs">
      <DependentUpon>RegisteredPackageSourcesUserControl.xaml</DependentUpon>
      <SubType>Code</SubType>
    </Compile>
    <Compile Include="Src\RegisteredPackageSourcesView.xaml.cs">
      <DependentUpon>RegisteredPackageSourcesView.xaml</DependentUpon>
      <SubType>Code</SubType>
    </Compile>
    <Compile Include="Src\RegisteredPackageSourcesViewModel.cs" />
    <Compile Include="Src\PackageManagementProjectService.cs" />
    <Compile Include="Src\PackageManagementEnumerableExtensions.cs" />
    <Compile Include="Src\PackageManagementSolution.cs" />
    <Compile Include="Src\PackageManagementTask.cs" />
    <Compile Include="Src\PackageManagementTaskFactory.cs" />
    <Compile Include="Src\RegisteredProjectTemplatePackageSources.cs" />
    <Compile Include="Src\RegisteredProjectTemplatePackageSourcesView.xaml.cs">
      <DependentUpon>RegisteredProjectTemplatePackageSourcesView.xaml</DependentUpon>
      <SubType>Code</SubType>
    </Compile>
    <Compile Include="Src\Scripting\ConsoleInitializer.cs" />
    <Compile Include="Src\Scripting\IPackageManagementConsoleHost.cs" />
    <Compile Include="Src\Scripting\IPackageScriptRunner.cs" />
    <Compile Include="Src\Scripting\IPowerShellDetection.cs" />
    <Compile Include="Src\Scripting\PackageInitializationScripts.cs" />
    <Compile Include="Src\Scripting\PackageInitializationScriptsConsole.cs" />
    <Compile Include="Src\Scripting\PackageInitializationScriptsFactory.cs" />
    <Compile Include="Src\Scripting\PackageManagementConsoleHostProvider.cs" />
    <Compile Include="Src\Scripting\PowerShellDetection.cs" />
    <Compile Include="Src\Scripting\PowerShellMissingConsoleHost.cs" />
    <Compile Include="Src\Scripting\PowerShellWorkingDirectory.cs" />
    <Compile Include="Src\Scripting\ResetPowerShellWorkingDirectoryOnSolutionClosed.cs" />
    <Compile Include="Src\SelectedProjectsForInstalledPackages.cs" />
    <Compile Include="Src\SelectedProjectsForUpdatedPackages.cs" />
    <Compile Include="Src\SelectProjectsEventArgs.cs" />
    <Compile Include="Src\SelectProjectsService.cs" />
    <Compile Include="Src\SelectProjectsView.xaml.cs">
      <DependentUpon>SelectProjectsView.xaml</DependentUpon>
      <SubType>Code</SubType>
    </Compile>
    <Compile Include="Src\SelectProjectsViewModel.cs" />
    <Compile Include="Src\SettingsFactory.cs" />
    <Compile Include="Src\SolutionPackageRepositoryFactory.cs" />
    <Compile Include="Src\SolutionPackageRepositoryPath.cs" />
    <Compile Include="Src\PackageSourceConverter.cs" />
    <Compile Include="Src\PackageSourceViewModel.cs" />
    <Compile Include="Src\PackagesView.xaml.cs">
      <DependentUpon>PackagesView.xaml</DependentUpon>
      <SubType>Code</SubType>
    </Compile>
    <Compile Include="Src\PackagesViewModel.cs" />
    <Compile Include="Src\ProcessPackageAction.cs" />
    <Compile Include="Src\Scripting\ClearPackageManagementConsoleHostCommand.cs" />
    <Compile Include="Src\Scripting\IPackageInitializationScripts.cs" />
    <Compile Include="Src\Scripting\IPackageInitializationScriptsFactory.cs" />
    <Compile Include="Src\Scripting\IPackageScript.cs" />
    <Compile Include="Src\Scripting\IPackageScriptFactory.cs" />
    <Compile Include="Src\Scripting\IPackageScriptFileName.cs" />
    <Compile Include="Src\Scripting\IPackageScriptSession.cs" />
    <Compile Include="Src\Scripting\NuGetVersion.cs" />
    <Compile Include="Src\Scripting\RunPackageInitializationScriptsOnSolutionOpen.cs" />
    <Compile Include="Src\Scripting\PackageInitializeScript.cs" />
    <Compile Include="Src\Scripting\PackageInitializeScriptFileName.cs" />
    <Compile Include="Src\Scripting\PackageInstallScript.cs" />
    <Compile Include="Src\Scripting\PackageInstallScriptFileName.cs" />
    <Compile Include="Src\Scripting\PackageScript.cs" />
    <Compile Include="Src\Scripting\PackageScriptFactory.cs" />
    <Compile Include="Src\Scripting\PackageScriptFileName.cs" />
    <Compile Include="Src\Scripting\PackageUninstallScript.cs" />
    <Compile Include="Src\Scripting\PackageUninstallScriptFileName.cs" />
    <Compile Include="Src\Scripting\PowerShellSessionEnvironmentPath.cs" />
    <Compile Include="Src\EnvDTE\Project.cs" />
    <Compile Include="Src\Scripting\RunPackageScriptsAction.cs" />
    <Compile Include="Src\SolutionPackageRepository.cs" />
    <Compile Include="Src\ThreadSafeDocument.cs" />
    <Compile Include="Src\ThreadSafeDocumentLine.cs" />
    <Compile Include="Src\ThreadSafePackageManagementEvents.cs" />
    <Compile Include="Src\ThreadSafeProjectBrowserUpdater.cs" />
    <Compile Include="Src\UninstallPackageAction.cs" />
    <Compile Include="Src\UpdateAllPackagesInProject.cs" />
    <Compile Include="Src\UpdateAllPackagesInSolution.cs" />
    <Compile Include="Src\UpdatedPackagesViewModel.cs" />
    <Compile Include="Src\PackageViewModel.cs" />
    <Compile Include="Src\PackageViewModelFactory.cs" />
    <Compile Include="Src\Page.cs" />
    <Compile Include="Src\PagedResultsView.xaml.cs">
      <DependentUpon>PagedResultsView.xaml</DependentUpon>
      <SubType>Code</SubType>
    </Compile>
    <Compile Include="Src\Pages.cs" />
    <Compile Include="Src\ProjectTargetFramework.cs" />
    <Compile Include="Src\RecentPackageInfo.cs" />
    <Compile Include="Src\RecentPackageRepository.cs" />
    <Compile Include="Src\RecentPackagesViewModel.cs" />
    <Compile Include="Src\RegisteredPackageSource.cs" />
    <Compile Include="Src\RegisteredPackageSources.cs" />
    <Compile Include="Src\Scripting\IPackageManagementAddInPath.cs" />
    <Compile Include="Src\Scripting\IThread.cs" />
    <Compile Include="Src\Scripting\PackageManagementAddInPath.cs" />
    <Compile Include="Src\Scripting\PackageManagementConsole.cs" />
    <Compile Include="Src\Scripting\PackageManagementConsoleHost.cs" />
    <Compile Include="Src\Scripting\PackageManagementConsolePad.cs" />
    <Compile Include="Src\Scripting\PackageManagementConsoleView.xaml.cs">
      <DependentUpon>PackageManagementConsoleView.xaml</DependentUpon>
      <SubType>Code</SubType>
    </Compile>
    <Compile Include="Src\Scripting\PackageManagementConsoleViewModel.cs" />
    <Compile Include="Src\Scripting\PackageManagementThread.cs" />
    <Compile Include="Src\SelectedListBoxItemScrollingBehaviour.cs" />
    <Compile Include="Src\PackageManagementServices.cs" />
    <Compile Include="Src\SharpDevelopPackageManager.cs" />
    <Compile Include="Src\SharpDevelopPackageManagerFactory.cs" />
    <Compile Include="Src\SharpDevelopPackageRepositoryFactory.cs" />
    <Compile Include="Src\SharpDevelopProjectManager.cs" />
    <Compile Include="Src\SharpDevelopProjectSystem.cs" />
    <Compile Include="Src\SharpDevelopProjectSystemFactory.cs" />
    <Compile Include="Src\StringToStringCollectionConverter.cs" />
    <Compile Include="Src\UpdatedPackages.cs" />
    <Compile Include="Src\UpdatedPackageViewModel.cs" />
    <Compile Include="Src\UpdatedPackageViewModelFactory.cs" />
    <Compile Include="Src\UpdatePackageAction.cs" />
    <Compile Include="Src\UpdatePackageActions.cs" />
    <Compile Include="Src\UpdatePackageActionsFactory.cs" />
    <Compile Include="Src\UpdatePackageInAllProjects.cs" />
    <Compile Include="Src\UpdateProjectBrowserFileNodesVisitor.cs" />
    <Compile Include="Src\ViewModelBase.cs" />
    <Compile Include="Src\PackageManagementViewModels.cs" />
    <Compile Include="Src\VisualStudio\ComponentModel.cs" />
    <Compile Include="Src\VisualStudio\FlavoredProject.cs" />
    <Compile Include="Src\VisualStudio\IVsPackageInstallerServices.cs" />
    <Compile Include="Src\VisualStudio\IVsPackageMetadata.cs" />
    <Compile Include="Src\VisualStudio\NotInstalledException.cs" />
    <Compile Include="Src\VisualStudio\Package.cs" />
    <Compile Include="Src\VisualStudio\SComponentModel.cs" />
    <Compile Include="Src\VisualStudio\SDTE.cs" />
    <Compile Include="Src\VisualStudio\ServiceProvider.cs" />
    <Compile Include="Src\VisualStudio\SVsExtensionManager.cs" />
    <Compile Include="Src\VisualStudio\ThreadHelper.cs" />
    <Compile Include="Src\VisualStudio\VsConstants.cs" />
    <Compile Include="Src\VisualStudio\VsPackageInstallerServices.cs" />
    <Compile Include="Src\VisualStudio\VsPackageMetadata.cs" />
    <Compile Include="Src\VisualStudio\VsSolution.cs" />
  </ItemGroup>
  <ItemGroup>
    <Page Include="Src\FileConflictView.xaml" />
    <Page Include="Src\ManagePackagesView.xaml" />
    <Page Include="Src\LicenseAcceptanceView.xaml" />
    <Page Include="Src\PackageManagementOptionsView.xaml" />
    <Page Include="Src\RegisteredPackageSourcesUserControl.xaml" />
    <Page Include="Src\RegisteredPackageSourcesView.xaml" />
    <Page Include="Src\PackagesView.xaml" />
    <Page Include="Src\PagedResultsView.xaml" />
    <Page Include="Src\RegisteredProjectTemplatePackageSourcesView.xaml" />
    <Page Include="Src\Scripting\PackageManagementConsoleView.xaml" />
    <Page Include="Src\SelectProjectsView.xaml" />
  </ItemGroup>
  <ItemGroup>
    <ProjectReference Include="..\..\..\..\Libraries\AvalonEdit\ICSharpCode.AvalonEdit\ICSharpCode.AvalonEdit.csproj">
      <Project>{6C55B776-26D4-4DB3-A6AB-87E783B2F3D1}</Project>
      <Name>ICSharpCode.AvalonEdit</Name>
      <Private>False</Private>
    </ProjectReference>
    <ProjectReference Include="..\..\..\..\Libraries\NRefactory\ICSharpCode.NRefactory.CSharp\ICSharpCode.NRefactory.CSharp.csproj">
      <Project>{53DCA265-3C3C-42F9-B647-F72BA678122B}</Project>
      <Name>ICSharpCode.NRefactory.CSharp</Name>
      <Private>False</Private>
    </ProjectReference>
    <ProjectReference Include="..\..\..\..\Libraries\NRefactory\ICSharpCode.NRefactory\ICSharpCode.NRefactory.csproj">
      <Project>{3B2A5653-EC97-4001-BB9B-D90F1AF2C371}</Project>
      <Name>ICSharpCode.NRefactory</Name>
      <Private>False</Private>
    </ProjectReference>
    <ProjectReference Include="..\..\..\..\Main\Base\Project\ICSharpCode.SharpDevelop.csproj">
      <Project>{2748AD25-9C63-4E12-877B-4DCE96FBED54}</Project>
      <Name>ICSharpCode.SharpDevelop</Name>
      <Private>False</Private>
    </ProjectReference>
    <ProjectReference Include="..\..\..\..\Main\Core\Project\ICSharpCode.Core.csproj">
      <Project>{35CEF10F-2D4C-45F2-9DD1-161E0FEC583C}</Project>
      <Name>ICSharpCode.Core</Name>
      <Private>False</Private>
    </ProjectReference>
    <ProjectReference Include="..\..\..\..\Main\ICSharpCode.Core.Presentation\ICSharpCode.Core.Presentation.csproj">
      <Project>{7E4A7172-7FF5-48D0-B719-7CD959DD1AC9}</Project>
      <Name>ICSharpCode.Core.Presentation</Name>
      <Private>False</Private>
    </ProjectReference>
    <ProjectReference Include="..\..\..\BackendBindings\Scripting\Project\ICSharpCode.Scripting.csproj">
      <Project>{7048AE18-EB93-4A84-82D0-DD60EB58ADBD}</Project>
      <Name>ICSharpCode.Scripting</Name>
      <Private>False</Private>
    </ProjectReference>
    <ProjectReference Include="..\..\..\DisplayBindings\AvalonEdit.AddIn\AvalonEdit.AddIn.csproj">
      <Project>{0162E499-42D0-409B-AA25-EED21F75336B}</Project>
      <Name>AvalonEdit.AddIn</Name>
      <Private>False</Private>
    </ProjectReference>
    <ProjectReference Include="..\PowerShell\Project\PackageManagement.PowerShell.csproj">
      <Project>{A406803B-C584-43A3-BCEE-A0BB3132CB5F}</Project>
      <Name>PackageManagement.PowerShell</Name>
    </ProjectReference>
    <ProjectReference Include="..\SharpDevelop.EnvDTE\SharpDevelop.EnvDTE.vbproj">
      <Project>{6FB1260D-68A2-41A0-BB09-F5F710842E99}</Project>
      <Name>SharpDevelop.EnvDTE</Name>
      <Private>False</Private>
    </ProjectReference>
  </ItemGroup>
  <ItemGroup>
    <None Include="..\RequiredLibraries\about_NuGet.Cmdlets.help.txt">
      <Link>about_NuGet.Cmdlets.help.txt</Link>
      <CopyToOutputDirectory>Always</CopyToOutputDirectory>
    </None>
    <None Include="..\RequiredLibraries\LICENSE.txt">
      <Link>NuGet-LICENSE.txt</Link>
      <CopyToOutputDirectory>Always</CopyToOutputDirectory>
    </None>
    <None Include="..\RequiredLibraries\NuGet.Cmdlets.dll-Help.xml">
      <Link>PackageManagement.Cmdlets.dll-Help.xml</Link>
      <CopyToOutputDirectory>Always</CopyToOutputDirectory>
    </None>
    <None Include="PackageManagement.addin">
      <CopyToOutputDirectory>Always</CopyToOutputDirectory>
    </None>
    <None Include="Scripts\Package.Format.ps1xml">
      <CopyToOutputDirectory>Always</CopyToOutputDirectory>
    </None>
    <Resource Include="Resources\packageicon.png" />
    <Resource Include="Resources\magnifier.png" />
    <Resource Include="Resources\resultset_next.png" />
    <Resource Include="Resources\resultset_previous.png" />
    <Resource Include="Resources\accept.png" />
    <Resource Include="Resources\exclamation.png" />
    <None Include="Resources\license.txt" />
  </ItemGroup>
  <Import Project="$(MSBuildBinPath)\Microsoft.CSharp.Targets" />
</Project><|MERGE_RESOLUTION|>--- conflicted
+++ resolved
@@ -150,11 +150,7 @@
     </Compile>
     <Compile Include="Src\FileConflictViewModel.cs" />
     <Compile Include="Src\IClassKindUpdater.cs" />
-<<<<<<< HEAD
-=======
-    <Compile Include="Src\IDocumentNamespaceCreator.cs" />
     <Compile Include="Src\IPackageRepositoryFactoryEvents.cs" />
->>>>>>> 60c043c1
     <Compile Include="Src\IPackageViewModelParent.cs" />
     <Compile Include="Src\IUpdatePackagesAction.cs" />
     <Compile Include="Src\IPackageExtensions.cs" />
@@ -256,12 +252,7 @@
     <Compile Include="Src\UpdatePackagesAction.cs" />
     <Compile Include="Src\UpdatePackagesActionFactory.cs" />
     <Compile Include="Src\UpdateSolutionPackagesAction.cs" />
-<<<<<<< HEAD
-=======
     <Compile Include="Src\UserAgentGeneratorForRepositoryRequests.cs" />
-    <Compile Include="Src\VirtualMethodUpdater.cs" />
-    <Compile Include="Src\NewProjectsCreated.cs" />
->>>>>>> 60c043c1
     <Compile Include="Src\OpenMSBuildProjects.cs" />
     <Compile Include="Src\PackageActionRunner.cs" />
     <Compile Include="Src\PackageActionsToRun.cs" />
