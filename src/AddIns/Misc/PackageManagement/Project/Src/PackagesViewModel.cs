--- conflicted
+++ resolved
@@ -333,18 +333,14 @@
 		public bool ShowPackageSources { get; set; }
 		
 		public IEnumerable<PackageSource> PackageSources {
-<<<<<<< HEAD
-			get { return registeredPackageRepositories.PackageSources; }
-=======
 			get {
-				foreach (PackageSource packageSource in packageManagementService.Options.PackageSources) {
+				foreach (PackageSource packageSource in registeredPackageRepositories.PackageSources) {
 					yield return packageSource;
 				}
-				if (packageManagementService.Options.PackageSources.HasMultiplePackageSources) {
+				if (registeredPackageRepositories.PackageSources.HasMultiplePackageSources) {
 					yield return RegisteredPackageSourceSettings.AggregatePackageSource;
 				}
 			}
->>>>>>> 4c512001
 		}
 		
 		public PackageSource SelectedPackageSource {
