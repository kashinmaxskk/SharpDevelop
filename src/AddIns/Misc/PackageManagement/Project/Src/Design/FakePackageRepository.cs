﻿// Copyright (c) AlphaSierraPapa for the SharpDevelop Team (for details please see \doc\copyright.txt)
// This code is distributed under the GNU LGPL (for details please see \doc\license.txt)

using System;
using System.Collections.Generic;
using System.Linq;
using NuGet;

namespace ICSharpCode.PackageManagement.Design
{
	public class FakePackageRepository : IRecentPackageRepository
	{
		public List<FakePackage> FakePackages = new List<FakePackage>();
		public bool IsRemovePackageCalled;
		public List<IPackage> PackagesAdded = new List<IPackage>();
		
		public IPackage FirstPackageAdded {
			get { return PackagesAdded[0]; }
		}
		
		public IQueryable<IPackage> GetPackages()
		{
			return FakePackages.AsQueryable();
		}
		
		public void AddPackage(IPackage package)
		{
			PackagesAdded.Add(package);
		}
		
		public void RemovePackage(IPackage package)
		{
			IsRemovePackageCalled = true;
		}
		
		public string Source { get; set; }
		
<<<<<<< HEAD
		public FakePackage AddFakePackage(string packageId)
		{
			var package = new FakePackage(packageId);
			FakePackages.Add(package);
			return package;
		}
		
		public FakePackage AddFakePackageWithVersion(string packageId, string version)
		{
			var package = FakePackage.CreatePackageWithVersion(packageId, version);
			FakePackages.Add(package);
			return package;
=======
		public void Clear()
		{
>>>>>>> 4c512001
		}
	}
}<|MERGE_RESOLUTION|>--- conflicted
+++ resolved
@@ -35,7 +35,6 @@
 		
 		public string Source { get; set; }
 		
-<<<<<<< HEAD
 		public FakePackage AddFakePackage(string packageId)
 		{
 			var package = new FakePackage(packageId);
@@ -48,10 +47,10 @@
 			var package = FakePackage.CreatePackageWithVersion(packageId, version);
 			FakePackages.Add(package);
 			return package;
-=======
+		}
+		
 		public void Clear()
 		{
->>>>>>> 4c512001
 		}
 	}
 }