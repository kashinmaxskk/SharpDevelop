﻿// Copyright (c) AlphaSierraPapa for the SharpDevelop Team (for details please see \doc\copyright.txt)
// This code is distributed under the GNU LGPL (for details please see \doc\license.txt)

using System;
using System.Collections.Generic;
using ICSharpCode.SharpDevelop.Project;
using NuGet;

namespace ICSharpCode.PackageManagement
{
	public interface IPackageManagementService
	{
		event EventHandler PackageInstalled;
		event EventHandler PackageUninstalled;
		
		IPackageRepository CreateAggregatePackageRepository();
		IPackageRepository CreatePackageRepository(PackageSource source);
		ISharpDevelopProjectManager CreateProjectManager(IPackageRepository repository, MSBuildBasedProject project);
		ISharpDevelopPackageManager CreatePackageManagerForActiveProject();
		
		IPackageRepository ActivePackageRepository { get; }
		IProjectManager ActiveProjectManager { get; }
		IPackageRepository RecentPackageRepository { get; }
		
		void InstallPackage(IPackageRepository repository, IPackage package, IEnumerable<PackageOperation> operations);
		void InstallPackage(
			string packageId,
			Version version,
			MSBuildBasedProject project,
			PackageSource packageSource,
			bool ignoreDependencies);
		
		void UninstallPackage(IPackageRepository repository, IPackage package);
<<<<<<< HEAD
		void UninstallPackage(
			string packageId,
			Version version,
			MSBuildBasedProject project,
			PackageSource packageSource,
			bool forceRemove,
			bool removeDependencies);
		
		MSBuildBasedProject GetProject(string name);
=======
		void UpdatePackage(IPackageRepository repository, IPackage package, IEnumerable<PackageOperation> operations);
>>>>>>> 713fcb74

		PackageManagementOptions Options { get; }
		
		bool HasMultiplePackageSources { get; }
		PackageSource ActivePackageSource { get; set; }
		
		IPackageManagementOutputMessagesView OutputMessagesView { get; }
		IPackageManagementProjectService ProjectService { get; }
	}
}<|MERGE_RESOLUTION|>--- conflicted
+++ resolved
@@ -31,7 +31,6 @@
 			bool ignoreDependencies);
 		
 		void UninstallPackage(IPackageRepository repository, IPackage package);
-<<<<<<< HEAD
 		void UninstallPackage(
 			string packageId,
 			Version version,
@@ -40,10 +39,9 @@
 			bool forceRemove,
 			bool removeDependencies);
 		
+		void UpdatePackage(IPackageRepository repository, IPackage package, IEnumerable<PackageOperation> operations);
+		
 		MSBuildBasedProject GetProject(string name);
-=======
-		void UpdatePackage(IPackageRepository repository, IPackage package, IEnumerable<PackageOperation> operations);
->>>>>>> 713fcb74
 
 		PackageManagementOptions Options { get; }
 		
