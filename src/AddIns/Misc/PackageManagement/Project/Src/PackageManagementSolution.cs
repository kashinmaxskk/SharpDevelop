﻿// Copyright (c) 2014 AlphaSierraPapa for the SharpDevelop Team
// 
// Permission is hereby granted, free of charge, to any person obtaining a copy of this
// software and associated documentation files (the "Software"), to deal in the Software
// without restriction, including without limitation the rights to use, copy, modify, merge,
// publish, distribute, sublicense, and/or sell copies of the Software, and to permit persons
// to whom the Software is furnished to do so, subject to the following conditions:
// 
// The above copyright notice and this permission notice shall be included in all copies or
// substantial portions of the Software.
// 
// THE SOFTWARE IS PROVIDED "AS IS", WITHOUT WARRANTY OF ANY KIND, EXPRESS OR IMPLIED,
// INCLUDING BUT NOT LIMITED TO THE WARRANTIES OF MERCHANTABILITY, FITNESS FOR A PARTICULAR
// PURPOSE AND NONINFRINGEMENT. IN NO EVENT SHALL THE AUTHORS OR COPYRIGHT HOLDERS BE LIABLE
// FOR ANY CLAIM, DAMAGES OR OTHER LIABILITY, WHETHER IN AN ACTION OF CONTRACT, TORT OR
// OTHERWISE, ARISING FROM, OUT OF OR IN CONNECTION WITH THE SOFTWARE OR THE USE OR OTHER
// DEALINGS IN THE SOFTWARE.

using System;
using System.Collections.Generic;
using System.Linq;
using ICSharpCode.Core;
using ICSharpCode.SharpDevelop.Project;
using NuGet;

namespace ICSharpCode.PackageManagement
{
	public class PackageManagementSolution : IPackageManagementSolution
	{
		IRegisteredPackageRepositories registeredPackageRepositories;
		IPackageManagementProjectService projectService;
		IPackageManagementProjectFactory projectFactory;
		ISolutionPackageRepositoryFactory solutionPackageRepositoryFactory;
		
		public PackageManagementSolution(
			IRegisteredPackageRepositories registeredPackageRepositories,
			IPackageManagementEvents packageManagementEvents)
			: this(
				registeredPackageRepositories,
				new PackageManagementProjectService(),
				new PackageManagementProjectFactory(packageManagementEvents),
				new SolutionPackageRepositoryFactory())
		{
		}
		
		public PackageManagementSolution(
			IRegisteredPackageRepositories registeredPackageRepositories,
			IPackageManagementProjectService projectService,
			IPackageManagementProjectFactory projectFactory,
			ISolutionPackageRepositoryFactory solutionPackageRepositoryFactory)
		{
			this.registeredPackageRepositories = registeredPackageRepositories;
			this.projectFactory = projectFactory;
			this.projectService = projectService;
			this.solutionPackageRepositoryFactory = solutionPackageRepositoryFactory;
		}
		
		public string FileName {
			get { return OpenSolution.FileName; }
		}
		
		ISolution OpenSolution {
			get { return projectService.OpenSolution; }
		}
		
		public IPackageManagementProject GetActiveProject()
		{
			if (HasActiveProject()) {
				return GetActiveProject(ActivePackageRepository);
			}
			return null;
		}
		
		bool HasActiveProject()
		{
			return GetActiveMSBuildBasedProject() != null;
		}
		
		public IProject GetActiveMSBuildProject()
		{
			return projectService.CurrentProject;
		}
		
		IPackageRepository ActivePackageRepository {
			get { return registeredPackageRepositories.ActiveRepository; }
		}
		
		public IPackageManagementProject GetActiveProject(IPackageRepository sourceRepository)
		{
			MSBuildBasedProject activeProject = GetActiveMSBuildBasedProject();
			if (activeProject != null) {
				return CreateProject(sourceRepository, activeProject);
			}
			return null;
		}
		
		MSBuildBasedProject GetActiveMSBuildBasedProject()
		{
			return GetActiveMSBuildProject() as MSBuildBasedProject;
		}
		
		IPackageManagementProject CreateProject(IPackageRepository sourceRepository, MSBuildBasedProject project)
		{
			return projectFactory.CreateProject(sourceRepository, project);
		}
		
		IPackageRepository CreatePackageRepository(PackageSource source)
		{
			return registeredPackageRepositories.CreateRepository(source);
		}
		
		public IPackageManagementProject GetProject(PackageSource source, string projectName)
		{
			MSBuildBasedProject msbuildProject = GetMSBuildProject(projectName);
			return CreateProject(source, msbuildProject);
		}
		
		MSBuildBasedProject GetMSBuildProject(string name)
		{
			var openProjects = new OpenMSBuildProjects(projectService);
			return openProjects.FindProject(name);
		}
		
		IPackageManagementProject CreateProject(PackageSource source, MSBuildBasedProject project)
		{
			IPackageRepository sourceRepository = CreatePackageRepository(source);
			return CreateProject(sourceRepository, project);
		}
		
		public IPackageManagementProject GetProject(IPackageRepository sourceRepository, string projectName)
		{
			MSBuildBasedProject msbuildProject = GetMSBuildProject(projectName);
			return CreateProject(sourceRepository, msbuildProject);
		}
		
		public IPackageManagementProject GetProject(IPackageRepository sourceRepository, IProject project)
		{
			var msbuildProject = project as MSBuildBasedProject;
			return CreateProject(sourceRepository, msbuildProject);
		}
		
		public IEnumerable<IProject> GetMSBuildProjects()
		{
<<<<<<< HEAD
			return projectService.AllProjects;
=======
			return projectService.GetOpenProjects().OfType<MSBuildBasedProject>();
>>>>>>> 1456608e
		}
		
		public bool IsOpen {
			get { return OpenSolution != null; }
		}
		
		public bool HasMultipleProjects()
		{
			return projectService.AllProjects.Count > 1;
		}
		
		public bool IsPackageInstalled(IPackage package)
		{
			ISolutionPackageRepository repository = CreateSolutionPackageRepository();
			return repository.IsInstalled(package);
		}
		
		ISolutionPackageRepository CreateSolutionPackageRepository()
		{
			return solutionPackageRepositoryFactory.CreateSolutionPackageRepository(OpenSolution);
		}
		
		public IQueryable<IPackage> GetPackages()
		{
			ISolutionPackageRepository repository = CreateSolutionPackageRepository();
			List<IPackageManagementProject> projects = GetProjects(ActivePackageRepository).ToList();
			return repository
				.GetPackages()
				.Where(package => IsPackageInstalledInSolutionOrAnyProject(projects, package));
		}
		
		bool IsPackageInstalledInSolutionOrAnyProject(IList<IPackageManagementProject> projects, IPackage package)
		{
			if (projects.Any(project => project.IsPackageInstalled(package))) {
				return true;
			}
			return false;
		}
		
		public string GetInstallPath(IPackage package)
		{
			ISolutionPackageRepository repository = CreateSolutionPackageRepository();
			return repository.GetInstallPath(package);
		}
		
		public IEnumerable<IPackage> GetPackagesInReverseDependencyOrder()
		{
			ISolutionPackageRepository repository = CreateSolutionPackageRepository();
			return repository.GetPackagesByReverseDependencyOrder();
		}
		
		public IEnumerable<IPackageManagementProject> GetProjects(IPackageRepository sourceRepository)
		{
			foreach (MSBuildBasedProject msbuildProject in GetMSBuildProjects().OfType<MSBuildBasedProject>()) {
				yield return projectFactory.CreateProject(sourceRepository, msbuildProject);
			}
		}
	}
}<|MERGE_RESOLUTION|>--- conflicted
+++ resolved
@@ -141,11 +141,7 @@
 		
 		public IEnumerable<IProject> GetMSBuildProjects()
 		{
-<<<<<<< HEAD
-			return projectService.AllProjects;
-=======
-			return projectService.GetOpenProjects().OfType<MSBuildBasedProject>();
->>>>>>> 1456608e
+			return projectService.AllProjects.OfType<MSBuildBasedProject>();;
 		}
 		
 		public bool IsOpen {
@@ -199,7 +195,7 @@
 		
 		public IEnumerable<IPackageManagementProject> GetProjects(IPackageRepository sourceRepository)
 		{
-			foreach (MSBuildBasedProject msbuildProject in GetMSBuildProjects().OfType<MSBuildBasedProject>()) {
+			foreach (MSBuildBasedProject msbuildProject in GetMSBuildProjects()) {
 				yield return projectFactory.CreateProject(sourceRepository, msbuildProject);
 			}
 		}
