--- conflicted
+++ resolved
@@ -1,24 +1,3 @@
-<<<<<<< HEAD
-﻿// Copyright (c) AlphaSierraPapa for the SharpDevelop Team (for details please see \doc\copyright.txt)
-// This code is distributed under the GNU LGPL (for details please see \doc\license.txt)
-
-using System;
-using System.Linq;
-using ICSharpCode.NRefactory.TypeSystem;
-using ICSharpCode.PackageManagement;
-using ICSharpCode.PackageManagement.EnvDTE;
-using NUnit.Framework;
-using PackageManagement.Tests.Helpers;
-
-namespace PackageManagement.Tests.EnvDTE
-{
-	[TestFixture]
-	public class CodeFunctionTests : CodeModelTestBase
-	{
-		CodeFunction codeFunction;
-		IVirtualMethodUpdater methodUpdater;
-		
-=======
 ﻿// Copyright (c) 2014 AlphaSierraPapa for the SharpDevelop Team
 // 
 // Permission is hereby granted, free of charge, to any person obtaining a copy of this
@@ -37,42 +16,22 @@
 // OTHERWISE, ARISING FROM, OUT OF OR IN CONNECTION WITH THE SOFTWARE OR THE USE OR OTHER
 // DEALINGS IN THE SOFTWARE.
 
-//using System;
-//using ICSharpCode.PackageManagement;
-//using ICSharpCode.PackageManagement.EnvDTE;
-//using ICSharpCode.SharpDevelop.Dom;
-//using NUnit.Framework;
-//using PackageManagement.Tests.Helpers;
-//using Rhino.Mocks;
-//
-//namespace PackageManagement.Tests.EnvDTE
-//{
-//	[TestFixture]
-//	public class CodeFunctionTests
-//	{
-//		CodeFunction codeFunction;
-//		MethodHelper helper;
-//		IVirtualMethodUpdater methodUpdater;
-//		
-//		[SetUp]
-//		public void Init()
-//		{
-//			helper = new MethodHelper();
-//		}
-//		
-//		void CreatePublicFunction(string name)
-//		{
-//			helper.CreatePublicMethod(name);
-//			CreateFunction();
-//		}
-//		
-//		void CreatePrivateFunction(string name)
-//		{
-//			helper.CreatePrivateMethod(name);
-//			CreateFunction();
-//		}
-//		
->>>>>>> aee15937
+using System;
+using System.Linq;
+using ICSharpCode.NRefactory.TypeSystem;
+using ICSharpCode.PackageManagement;
+using ICSharpCode.PackageManagement.EnvDTE;
+using NUnit.Framework;
+using PackageManagement.Tests.Helpers;
+
+namespace PackageManagement.Tests.EnvDTE
+{
+	[TestFixture]
+	public class CodeFunctionTests : CodeModelTestBase
+	{
+		CodeFunction codeFunction;
+		IVirtualMethodUpdater methodUpdater;
+		
 //		void CreateFunction()
 //		{
 //			methodUpdater = MockRepository.GenerateStub<IVirtualMethodUpdater>();
