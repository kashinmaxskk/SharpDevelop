--- conflicted
+++ resolved
@@ -1,6 +1,20 @@
-<<<<<<< HEAD
-﻿// Copyright (c) AlphaSierraPapa for the SharpDevelop Team (for details please see \doc\copyright.txt)
-// This code is distributed under the GNU LGPL (for details please see \doc\license.txt)
+﻿// Copyright (c) 2014 AlphaSierraPapa for the SharpDevelop Team
+// 
+// Permission is hereby granted, free of charge, to any person obtaining a copy of this
+// software and associated documentation files (the "Software"), to deal in the Software
+// without restriction, including without limitation the rights to use, copy, modify, merge,
+// publish, distribute, sublicense, and/or sell copies of the Software, and to permit persons
+// to whom the Software is furnished to do so, subject to the following conditions:
+// 
+// The above copyright notice and this permission notice shall be included in all copies or
+// substantial portions of the Software.
+// 
+// THE SOFTWARE IS PROVIDED "AS IS", WITHOUT WARRANTY OF ANY KIND, EXPRESS OR IMPLIED,
+// INCLUDING BUT NOT LIMITED TO THE WARRANTIES OF MERCHANTABILITY, FITNESS FOR A PARTICULAR
+// PURPOSE AND NONINFRINGEMENT. IN NO EVENT SHALL THE AUTHORS OR COPYRIGHT HOLDERS BE LIABLE
+// FOR ANY CLAIM, DAMAGES OR OTHER LIABILITY, WHETHER IN AN ACTION OF CONTRACT, TORT OR
+// OTHERWISE, ARISING FROM, OUT OF OR IN CONNECTION WITH THE SOFTWARE OR THE USE OR OTHER
+// DEALINGS IN THE SOFTWARE.
 
 using System;
 using System.Linq;
@@ -173,219 +187,4 @@
 			Assert.IsTrue(derivedFrom);
 		}
 	}
-}
-=======
-﻿// Copyright (c) 2014 AlphaSierraPapa for the SharpDevelop Team
-// 
-// Permission is hereby granted, free of charge, to any person obtaining a copy of this
-// software and associated documentation files (the "Software"), to deal in the Software
-// without restriction, including without limitation the rights to use, copy, modify, merge,
-// publish, distribute, sublicense, and/or sell copies of the Software, and to permit persons
-// to whom the Software is furnished to do so, subject to the following conditions:
-// 
-// The above copyright notice and this permission notice shall be included in all copies or
-// substantial portions of the Software.
-// 
-// THE SOFTWARE IS PROVIDED "AS IS", WITHOUT WARRANTY OF ANY KIND, EXPRESS OR IMPLIED,
-// INCLUDING BUT NOT LIMITED TO THE WARRANTIES OF MERCHANTABILITY, FITNESS FOR A PARTICULAR
-// PURPOSE AND NONINFRINGEMENT. IN NO EVENT SHALL THE AUTHORS OR COPYRIGHT HOLDERS BE LIABLE
-// FOR ANY CLAIM, DAMAGES OR OTHER LIABILITY, WHETHER IN AN ACTION OF CONTRACT, TORT OR
-// OTHERWISE, ARISING FROM, OUT OF OR IN CONNECTION WITH THE SOFTWARE OR THE USE OR OTHER
-// DEALINGS IN THE SOFTWARE.
-
-//using System;
-//using ICSharpCode.PackageManagement.EnvDTE;
-//using ICSharpCode.SharpDevelop.Dom;
-//using SDProject = ICSharpCode.SharpDevelop.Project;
-//using NUnit.Framework;
-//using PackageManagement.Tests.Helpers;
-//
-//namespace PackageManagement.Tests.EnvDTE
-//{
-//	[TestFixture]
-//	public class CodeTypeTests
-//	{
-//		CodeType codeType;
-//		ClassHelper helper;
-//		
-//		void CreateProjectContent()
-//		{
-//			helper = new ClassHelper();
-//		}
-//		
-//		void CreateClass(string name)
-//		{
-//			helper.CreateClass(name);
-//		}
-//		
-//		void CreateCodeType()
-//		{
-//			codeType = new CodeType(helper.ProjectContentHelper.ProjectContent, helper.Class);
-//		}
-//		
-//		TestableProject AddProjectToProjectContent()
-//		{
-//			TestableProject project = ProjectHelper.CreateTestProject();
-//			helper.ProjectContentHelper.SetProjectForProjectContent(project);
-//			return project;
-//		}
-//		
-//		void AddAttributeToClass(string name)
-//		{
-//			helper.AddAttributeToClass(name);
-//		}
-//		
-//		SDProject.FileProjectItem AddFileToProjectAndProjectContent(TestableProject project, string fileName)
-//		{
-//			helper.CompilationUnitHelper.SetFileName(fileName);
-//			return project.AddFile(fileName);
-//		}
-//		
-//		/// <summary>
-//		/// Classes at the end of the array are at the top of the inheritance tree.
-//		/// </summary>
-//		void AddClassInheritanceTree(params string[] classNames)
-//		{
-//			helper.AddClassInheritanceTreeClassesOnly(classNames);
-//		}
-//		
-//		[Test]
-//		public void Attributes_ClassHasOneAttribute_ReturnsOneAttribute()
-//		{
-//			CreateProjectContent();
-//			CreateClass("TestClass");
-//			AddAttributeToClass("TestAttribute");
-//			CreateCodeType();
-//			
-//			global::EnvDTE.CodeElements attributes = codeType.Attributes;
-//			
-//			CodeAttribute2 attribute = attributes.Item(1) as CodeAttribute2;
-//			
-//			Assert.AreEqual(1, attributes.Count);
-//			Assert.AreEqual("Test", attribute.Name);
-//		}
-//		
-//		[Test]
-//		public void ProjectItem_ProjectContentHasNullProject_ReturnsNull()
-//		{
-//			CreateProjectContent();
-//			CreateClass("Class1");
-//			CreateCodeType();
-//			
-//			global::EnvDTE.ProjectItem item = codeType.ProjectItem;
-//			
-//			Assert.IsNull(item);
-//		}
-//		
-//		[Test]
-//		public void ProjectItem_ProjectContentHasProject_ReturnsNonNullProjectItem()
-//		{
-//			CreateProjectContent();
-//			TestableProject project = AddProjectToProjectContent();
-//			AddFileToProjectAndProjectContent(project, @"d:\projects\MyProject\class1.cs");
-//			CreateClass("Class1");
-//			CreateCodeType();
-//			
-//			global::EnvDTE.ProjectItem item = codeType.ProjectItem;
-//			
-//			Assert.IsNotNull(item);
-//		}
-//		
-//		[Test]
-//		public void ProjectItem_ProjectContentHasProject_ReturnsProjectItemThatUsesProject()
-//		{
-//			CreateProjectContent();
-//			TestableProject project = AddProjectToProjectContent();
-//			project.FileName = @"d:\projects\MyProject\MyProject.csproj";
-//			AddFileToProjectAndProjectContent(project, @"d:\projects\MyProject\class1.cs");
-//			CreateClass("Class1");
-//			CreateCodeType();
-//			
-//			global::EnvDTE.ProjectItem item = codeType.ProjectItem;
-//			
-//			Assert.AreEqual(@"d:\projects\MyProject\MyProject.csproj", item.ContainingProject.FileName);
-//		}
-//		
-//		[Test]
-//		public void ProjectItem_ProjectContentHasProject_ReturnsProjectItemThatUsesProjectFileItem()
-//		{
-//			CreateProjectContent();
-//			TestableProject project = AddProjectToProjectContent();
-//			string fileName = @"d:\projects\MyProject\test.cs";
-//			SDProject.FileProjectItem fileProjectItem = AddFileToProjectAndProjectContent(project, fileName);
-//			
-//			CreateClass("Class1");
-//			CreateCodeType();
-//			
-//			global::EnvDTE.ProjectItem item = codeType.ProjectItem;
-//			
-//			Assert.AreEqual("test.cs", item.Name);
-//		}
-//		
-//		[Test]
-//		public void IsDerivedFrom_ClassFullyQualifiedNameMatchesTypeNameBeingChecked_ReturnsTrue()
-//		{
-//			CreateProjectContent();
-//			CreateClass("System.Web.Mvc.ActionResult");
-//			CreateCodeType();
-//			
-//			bool derivedFrom = codeType.get_IsDerivedFrom("System.Web.Mvc.ActionResult");
-//			
-//			Assert.IsTrue(derivedFrom);
-//		}
-//		
-//		[Test]
-//		public void IsDerivedFrom_ClassFullyQualifiedNameDoesNotMatcheTypeNameBeingChecked_ReturnsFalse()
-//		{
-//			CreateProjectContent();
-//			CreateClass("TestClass");
-//			AddClassInheritanceTree("System.Object");
-//			CreateCodeType();
-//			
-//			bool derivedFrom = codeType.get_IsDerivedFrom("System.Web.Mvc.ActionResult");
-//			
-//			Assert.IsFalse(derivedFrom);
-//		}
-//		
-//		[Test]
-//		public void IsDerivedFrom_ClassBaseTypeFullyQualifiedNameMatchesTypeName_ReturnsTrue()
-//		{
-//			CreateProjectContent();
-//			CreateClass("CustomActionResult");
-//			helper.AddBaseTypeToClass("System.Web.Mvc.ActionResult");
-//			CreateCodeType();
-//			
-//			bool derivedFrom = codeType.get_IsDerivedFrom("System.Web.Mvc.ActionResult");
-//			
-//			Assert.IsTrue(derivedFrom);
-//		}
-//		
-//		[Test]
-//		public void IsDerivedFrom_ClassHasTypeInClassInheritanceTreeButNotImmediateBaseType_ReturnsTrue()
-//		{
-//			CreateProjectContent();
-//			CreateClass("CustomActionResult");
-//			AddClassInheritanceTree("CustomActionResultBase", "System.Web.Mvc.ActionResult");
-//			CreateCodeType();
-//			
-//			bool derivedFrom = codeType.get_IsDerivedFrom("System.Web.Mvc.ActionResult");
-//			
-//			Assert.IsTrue(derivedFrom);
-//		}
-//		
-//		[Test]
-//		public void IsDerivedFrom_ClassHasClassInInheritanceTreeButNotImmediateParentAndClassBaseTypePropertyIsNotNull_ReturnsTrue()
-//		{
-//			CreateProjectContent();
-//			CreateClass("CustomActionResult");
-//			helper.AddBaseTypeToClass("CustomActionResultBase");
-//			AddClassInheritanceTree("CustomActionResultBase", "System.Web.Mvc.ActionResult");
-//			CreateCodeType();
-//			
-//			bool derivedFrom = codeType.get_IsDerivedFrom("System.Web.Mvc.ActionResult");
-//			
-//			Assert.IsTrue(derivedFrom);
-//		}
-//	}
-//}
->>>>>>> aee15937
+}