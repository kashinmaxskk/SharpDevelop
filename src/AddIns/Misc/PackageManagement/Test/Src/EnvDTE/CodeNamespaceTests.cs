--- conflicted
+++ resolved
@@ -1,200 +1,3 @@
-<<<<<<< HEAD
-﻿// Copyright (c) AlphaSierraPapa for the SharpDevelop Team (for details please see \doc\copyright.txt)
-// This code is distributed under the GNU LGPL (for details please see \doc\license.txt)
-
-using System;
-using ICSharpCode.PackageManagement.EnvDTE;
-using NUnit.Framework;
-using PackageManagement.Tests.Helpers;
-
-namespace PackageManagement.Tests.EnvDTE
-{
-	[TestFixture]
-	public class CodeNamespaceTests : CodeModelTestBase
-	{
-		CodeNamespace codeNamespace;
-		
-		void CreateCodeNamespace(string code, string rootNamespace)
-		{
-			CreateCodeModel();
-			AddCodeFile("class.cs", code);
-			
-			codeNamespace = codeModel
-				.CodeElements
-				.FindFirstCodeNamespaceOrDefault(n => n.Name == rootNamespace);
-		}
-		
-		[Test]
-		public void Members_NamespaceHasOneClass_ReturnsOneClass()
-		{
-			string code =
-				"namespace Tests {\r\n" +
-				"    public class MyClass {}\r\n" +
-				"}";
-			CreateCodeNamespace(code, "Tests");
-			
-			global::EnvDTE.CodeElements members = codeNamespace.Members;
-			CodeClass2 codeClass = members.FirstCodeClass2OrDefault();
-			
-			Assert.AreEqual(1, members.Count);
-			Assert.AreEqual("Tests.MyClass", codeClass.FullName);
-		}
-		
-		[Test]
-		public void Members_NamespaceHasOneChildNamespace_ReturnsOneChildNamespace()
-		{
-			string code = "namespace First.Second {}";
-			CreateCodeNamespace(code, "First");
-			
-			global::EnvDTE.CodeElements members = codeNamespace.Members;
-			CodeNamespace childNamespace = members.FirstCodeNamespaceOrDefault();
-			
-			Assert.AreEqual("First", codeNamespace.Name);
-			Assert.AreEqual(1, members.Count);
-			Assert.AreEqual("Second", childNamespace.Name);
-			Assert.AreEqual("First.Second", childNamespace.FullName);
-		}
-		
-		[Test]
-		public void InfoLocation_NamespaceHasNoClasses_ReturnsExternal()
-		{
-			string code = "namespace Test {}";
-			CreateCodeNamespace(code, "Test");
-			
-			Assert.AreEqual(global::EnvDTE.vsCMInfoLocation.vsCMInfoLocationExternal, codeNamespace.InfoLocation);
-		}
-		
-		[Test]
-		public void Members_NamespaceHasOneChildNamespaceWithThreeNamespaceParts_ReturnsOneChildNamespaceWhichHasOneChildNamespace()
-		{
-			string code = "namespace First.Second.Third {}";
-			CreateCodeNamespace(code, "First");
-			
-			global::EnvDTE.CodeElements members = codeNamespace.Members;
-			CodeNamespace secondNamespace = members.FirstCodeNamespaceOrDefault();
-			CodeNamespace thirdNamespace = secondNamespace.Members.FirstCodeNamespaceOrDefault();
-			
-			Assert.AreEqual("First", codeNamespace.Name);
-			Assert.AreEqual(1, members.Count);
-			Assert.AreEqual("Second", secondNamespace.Name);
-			Assert.AreEqual("First.Second", secondNamespace.FullName);
-			Assert.AreEqual(1, secondNamespace.Members.Count);
-			Assert.AreEqual("First.Second.Third", thirdNamespace.FullName);
-			Assert.AreEqual(0, thirdNamespace.Members.Count);
-		}
-		
-		[Test]
-		public void Members_ProjectHasTwoNamespacesWithCommonFirstAndSecondPartOfThreePartNamespace_ReturnsOneChildNamespaceWhichHasOneChildNamespace()
-		{
-			string code =
-				"namespace First.Second {\r\n" +
-				"    namespace Third {}\r\n" +
-				"    namespace Different {}\r\n" +
-				"}";
-			CreateCodeNamespace(code, "First");
-			
-			global::EnvDTE.CodeElements members = codeNamespace.Members;
-			CodeNamespace secondNamespace = members.FirstOrDefault() as CodeNamespace;
-			
-			Assert.AreEqual("First", codeNamespace.Name);
-			Assert.AreEqual(1, members.Count);
-			Assert.AreEqual("Second", secondNamespace.Name);
-			Assert.AreEqual("First.Second", secondNamespace.FullName);
-			Assert.AreEqual(2, secondNamespace.Members.Count);
-		}
-		
-		[Test]
-		public void Language_CSharpProject_ReturnsCSharpModelLanguage()
-		{
-			string code = "namespace Test {}";
-			CreateCodeNamespace(code, "Test");
-			
-			string language = codeNamespace.Language;
-			
-			Assert.AreEqual(global::EnvDTE.CodeModelLanguageConstants.vsCMLanguageCSharp, language);
-		}
-		
-		[Test]
-		[Ignore("VB.NET not supported")]
-		public void Language_VisualBasicProject_ReturnsVisualBasicModelLanguage()
-		{
-			string code =
-				"Namespace Test\r\n" +
-				"End Namespace";
-			CreateCodeNamespace(code, "Test");
-			
-			string language = codeNamespace.Language;
-			
-			Assert.AreEqual(global::EnvDTE.CodeModelLanguageConstants.vsCMLanguageVB, language);
-		}
-		
-		[Test]
-		public void Kind_NamespaceHasNoClasses_ReturnsNamespace()
-		{
-			string code = "namespace Test {}";
-			CreateCodeNamespace(code, "Test");
-			
-			global::EnvDTE.vsCMElement kind = codeNamespace.Kind;
-			
-			Assert.AreEqual(global::EnvDTE.vsCMElement.vsCMElementNamespace, kind);
-		}
-		
-		[Test]
-		public void Members_ParentChildAndGrandChildNamespaces_ReturnsOneCodeNamespaceWhichHasGrandChildNamespace()
-		{
-			string code = "namespace Parent.Child.GrandChild {}";
-			CreateCodeNamespace(code, "Parent");
-			
-			CodeNamespace childNamespace = codeNamespace.Members.FirstCodeNamespaceOrDefault();
-			CodeNamespace grandChildNamespace = childNamespace.Members.FirstCodeNamespaceOrDefault();
-			
-			Assert.AreEqual("GrandChild", grandChildNamespace.Name);
-		}
-		
-		[Test]
-		public void Members_OneInterfaceCompletionEntryAndItemSelectedByName_ReturnsOneCodeInterface()
-		{
-			string code =
-				"namespace Test {\r\n" +
-				"    public interface IClass {}\r\n" +
-				"}";
-			CreateCodeNamespace(code, "Test");
-			
-			var codeInterface = codeNamespace.Members.Item("IClass") as CodeInterface;
-			
-			Assert.AreEqual("Test.IClass", codeInterface.FullName);
-		}
-		
-		[Test]
-		public void Members_OneClassCompletionEntryAndFirstItemSelected_ReturnsOneCodeClass()
-		{
-			string code =
-				"namespace Test {\r\n" +
-				"    public class MyClass {}\r\n" +
-				"}";
-			CreateCodeNamespace(code, "Test");
-			
-			var codeClass = codeNamespace.Members.Item(1) as CodeClass2;
-			
-			Assert.AreEqual("Test.MyClass", codeClass.FullName);
-		}
-		
-		[Test]
-		public void Members_OneClassCompletionEntryAndItemSelectedByName_ReturnsOneCodeClass()
-		{
-			string code =
-				"namespace Test {\r\n" +
-				"    public class MyClass {}\r\n" +
-				"}";
-			CreateCodeNamespace(code, "Test");
-			
-			var codeClass = codeNamespace.Members.Item("MyClass") as CodeClass2;
-			
-			Assert.AreEqual("Test.MyClass", codeClass.FullName);
-		}
-	}
-}
-=======
 ﻿// Copyright (c) 2014 AlphaSierraPapa for the SharpDevelop Team
 // 
 // Permission is hereby granted, free of charge, to any person obtaining a copy of this
@@ -213,165 +16,195 @@
 // OTHERWISE, ARISING FROM, OUT OF OR IN CONNECTION WITH THE SOFTWARE OR THE USE OR OTHER
 // DEALINGS IN THE SOFTWARE.
 
-//using System;
-//using ICSharpCode.PackageManagement.EnvDTE;
-//using ICSharpCode.SharpDevelop.Dom;
-//using NUnit.Framework;
-//using PackageManagement.Tests.Helpers;
-//
-//namespace PackageManagement.Tests.EnvDTE
-//{
-//	[TestFixture]
-//	public class CodeNamespaceTests
-//	{
-//		CodeNamespace codeNamespace;
-//		ProjectContentHelper helper;
-//		
-//		void CreateCodeNamespace(string namespaceName)
-//		{
-//			codeNamespace = new CodeNamespace(helper.ProjectContent, namespaceName);
-//		}
-//		
-//		void CreateProjectContent()
-//		{
-//			helper = new ProjectContentHelper();
-//		}
-//		
-//		void AddClassToProjectContent(string namespaceName, string className)
-//		{
-//			helper.AddClassToProjectContentAndCompletionEntries(namespaceName, className);
-//		}
-//				
-//		void AddUnknownCompletionEntryToNamespace(string namespaceName)
-//		{
-//			helper.AddUnknownCompletionEntryTypeToNamespace(namespaceName);
-//		}
-//		
-//		[Test]
-//		public void Members_NamespaceHasOneClass_ReturnsOneClass()
-//		{
-//			CreateProjectContent();
-//			AddClassToProjectContent("Tests", "Tests.MyClass");
-//			CreateCodeNamespace("Tests");
-//			
-//			global::EnvDTE.CodeElements members = codeNamespace.Members;
-//			CodeClass2 codeClass = members.FirstCodeClass2OrDefault();
-//			
-//			Assert.AreEqual(1, members.Count);
-//			Assert.AreEqual("Tests.MyClass", codeClass.FullName); 
-//		}
-//		
-//		[Test]
-//		public void Members_NamespaceHasOneChildNamespace_ReturnsOneChildNamespace()
-//		{
-//			CreateProjectContent();
-//			helper.AddNamespaceCompletionEntryInNamespace("First", "Second");
-//			CreateCodeNamespace("First");
-//			
-//			global::EnvDTE.CodeElements members = codeNamespace.Members;
-//			CodeNamespace childNamespace = members.FirstCodeNamespaceOrDefault();
-//			
-//			Assert.AreEqual("First", codeNamespace.Name);
-//			Assert.AreEqual(1, members.Count);
-//			Assert.AreEqual("Second", childNamespace.Name);
-//			Assert.AreEqual("First.Second", childNamespace.FullName);
-//		}
-//		
-//		[Test]
-//		public void InfoLocation_NamespaceHasNoClasses_ReturnsExternal()
-//		{
-//			CreateProjectContent();
-//			CreateCodeNamespace("Test");
-//			
-//			Assert.AreEqual(global::EnvDTE.vsCMInfoLocation.vsCMInfoLocationExternal, codeNamespace.InfoLocation);
-//		}
-//		
-//		[Test]
-//		public void Members_NamespaceHasOneChildNamespaceWithThreeNamespaceParts_ReturnsOneChildNamespaceWhichHasOneChildNamespace()
-//		{
-//			CreateProjectContent();
-//			helper.AddNamespaceCompletionEntryInNamespace("First", "Second");
-//			helper.AddNamespaceCompletionEntryInNamespace("First.Second", "Third");
-//			helper.NoCompletionItemsInNamespace("First.Second.Third");
-//			CreateCodeNamespace("First");
-//			
-//			global::EnvDTE.CodeElements members = codeNamespace.Members;
-//			CodeNamespace secondNamespace = members.FirstCodeNamespaceOrDefault();
-//			CodeNamespace thirdNamespace = secondNamespace.Members.FirstCodeNamespaceOrDefault();
-//			
-//			Assert.AreEqual("First", codeNamespace.Name);
-//			Assert.AreEqual(1, members.Count);
-//			Assert.AreEqual("Second", secondNamespace.Name);
-//			Assert.AreEqual("First.Second", secondNamespace.FullName);
-//			Assert.AreEqual(1, secondNamespace.Members.Count);
-//			Assert.AreEqual("First.Second.Third", thirdNamespace.FullName);
-//			Assert.AreEqual(0, thirdNamespace.Members.Count);
-//		}
-//		
-//		[Test]
-//		public void Members_ProjectHasTwoNamespacesWithCommonFirstAndSecondPartOfThreePartNamespace_ReturnsOneChildNamespaceWhichHasOneChildNamespace()
-//		{
-//			CreateProjectContent();
-//			helper.AddNamespaceCompletionEntryInNamespace("First", "Second");
-//			helper.AddNamespaceCompletionEntriesInNamespace("First.Second", "Third", "Different");
-//			CreateCodeNamespace("First");
-//			
-//			global::EnvDTE.CodeElements members = codeNamespace.Members;
-//			CodeNamespace secondNamespace = members.FirstOrDefault() as CodeNamespace;
-//			
-//			Assert.AreEqual("First", codeNamespace.Name);
-//			Assert.AreEqual(1, members.Count);
-//			Assert.AreEqual("Second", secondNamespace.Name);
-//			Assert.AreEqual("First.Second", secondNamespace.FullName);
-//			Assert.AreEqual(2, secondNamespace.Members.Count);
-//		}
-//		
-//		[Test]
-//		public void Members_NamespaceHasUnknownNamespaceEntryType_ReturnsNoItems()
-//		{
-//			CreateProjectContent();
-//			AddUnknownCompletionEntryToNamespace("Tests");
-//			CreateCodeNamespace("Tests");
-//			
-//			global::EnvDTE.CodeElements members = codeNamespace.Members;
-//			
-//			Assert.AreEqual(0, members.Count);
-//		}
-//		
-//		[Test]
-//		public void Language_CSharpProject_ReturnsCSharpModelLanguage()
-//		{
-//			CreateProjectContent();
-//			helper.ProjectContentIsForCSharpProject();
-//			CreateCodeNamespace(String.Empty);
-//			
-//			string language = codeNamespace.Language;
-//			
-//			Assert.AreEqual(global::EnvDTE.CodeModelLanguageConstants.vsCMLanguageCSharp, language);
-//		}
-//		
-//		[Test]
-//		public void Language_VisualBasicProject_ReturnsVisualBasicModelLanguage()
-//		{
-//			CreateProjectContent();
-//			helper.ProjectContentIsForVisualBasicProject();
-//			CreateCodeNamespace(String.Empty);
-//			
-//			string language = codeNamespace.Language;
-//			
-//			Assert.AreEqual(global::EnvDTE.CodeModelLanguageConstants.vsCMLanguageVB, language);
-//		}
-//		
-//		[Test]
-//		public void Kind_EmptyStringNamespace_ReturnsNamespace()
-//		{
-//			CreateProjectContent();
-//			CreateCodeNamespace(String.Empty);
-//			
-//			global::EnvDTE.vsCMElement kind = codeNamespace.Kind;
-//			
-//			Assert.AreEqual(global::EnvDTE.vsCMElement.vsCMElementNamespace, kind);
-//		}
-//	}
-//}
->>>>>>> aee15937
+using System;
+using ICSharpCode.PackageManagement.EnvDTE;
+using NUnit.Framework;
+using PackageManagement.Tests.Helpers;
+
+namespace PackageManagement.Tests.EnvDTE
+{
+	[TestFixture]
+	public class CodeNamespaceTests : CodeModelTestBase
+	{
+		CodeNamespace codeNamespace;
+		
+		void CreateCodeNamespace(string code, string rootNamespace)
+		{
+			CreateCodeModel();
+			AddCodeFile("class.cs", code);
+			
+			codeNamespace = codeModel
+				.CodeElements
+				.FindFirstCodeNamespaceOrDefault(n => n.Name == rootNamespace);
+		}
+		
+		[Test]
+		public void Members_NamespaceHasOneClass_ReturnsOneClass()
+		{
+			string code =
+				"namespace Tests {\r\n" +
+				"    public class MyClass {}\r\n" +
+				"}";
+			CreateCodeNamespace(code, "Tests");
+			
+			global::EnvDTE.CodeElements members = codeNamespace.Members;
+			CodeClass2 codeClass = members.FirstCodeClass2OrDefault();
+			
+			Assert.AreEqual(1, members.Count);
+			Assert.AreEqual("Tests.MyClass", codeClass.FullName);
+		}
+		
+		[Test]
+		public void Members_NamespaceHasOneChildNamespace_ReturnsOneChildNamespace()
+		{
+			string code = "namespace First.Second {}";
+			CreateCodeNamespace(code, "First");
+			
+			global::EnvDTE.CodeElements members = codeNamespace.Members;
+			CodeNamespace childNamespace = members.FirstCodeNamespaceOrDefault();
+			
+			Assert.AreEqual("First", codeNamespace.Name);
+			Assert.AreEqual(1, members.Count);
+			Assert.AreEqual("Second", childNamespace.Name);
+			Assert.AreEqual("First.Second", childNamespace.FullName);
+		}
+		
+		[Test]
+		public void InfoLocation_NamespaceHasNoClasses_ReturnsExternal()
+		{
+			string code = "namespace Test {}";
+			CreateCodeNamespace(code, "Test");
+			
+			Assert.AreEqual(global::EnvDTE.vsCMInfoLocation.vsCMInfoLocationExternal, codeNamespace.InfoLocation);
+		}
+		
+		[Test]
+		public void Members_NamespaceHasOneChildNamespaceWithThreeNamespaceParts_ReturnsOneChildNamespaceWhichHasOneChildNamespace()
+		{
+			string code = "namespace First.Second.Third {}";
+			CreateCodeNamespace(code, "First");
+			
+			global::EnvDTE.CodeElements members = codeNamespace.Members;
+			CodeNamespace secondNamespace = members.FirstCodeNamespaceOrDefault();
+			CodeNamespace thirdNamespace = secondNamespace.Members.FirstCodeNamespaceOrDefault();
+			
+			Assert.AreEqual("First", codeNamespace.Name);
+			Assert.AreEqual(1, members.Count);
+			Assert.AreEqual("Second", secondNamespace.Name);
+			Assert.AreEqual("First.Second", secondNamespace.FullName);
+			Assert.AreEqual(1, secondNamespace.Members.Count);
+			Assert.AreEqual("First.Second.Third", thirdNamespace.FullName);
+			Assert.AreEqual(0, thirdNamespace.Members.Count);
+		}
+		
+		[Test]
+		public void Members_ProjectHasTwoNamespacesWithCommonFirstAndSecondPartOfThreePartNamespace_ReturnsOneChildNamespaceWhichHasOneChildNamespace()
+		{
+			string code =
+				"namespace First.Second {\r\n" +
+				"    namespace Third {}\r\n" +
+				"    namespace Different {}\r\n" +
+				"}";
+			CreateCodeNamespace(code, "First");
+			
+			global::EnvDTE.CodeElements members = codeNamespace.Members;
+			CodeNamespace secondNamespace = members.FirstOrDefault() as CodeNamespace;
+			
+			Assert.AreEqual("First", codeNamespace.Name);
+			Assert.AreEqual(1, members.Count);
+			Assert.AreEqual("Second", secondNamespace.Name);
+			Assert.AreEqual("First.Second", secondNamespace.FullName);
+			Assert.AreEqual(2, secondNamespace.Members.Count);
+		}
+		
+		[Test]
+		public void Language_CSharpProject_ReturnsCSharpModelLanguage()
+		{
+			string code = "namespace Test {}";
+			CreateCodeNamespace(code, "Test");
+			
+			string language = codeNamespace.Language;
+			
+			Assert.AreEqual(global::EnvDTE.CodeModelLanguageConstants.vsCMLanguageCSharp, language);
+		}
+		
+		[Test]
+		[Ignore("VB.NET not supported")]
+		public void Language_VisualBasicProject_ReturnsVisualBasicModelLanguage()
+		{
+			string code =
+				"Namespace Test\r\n" +
+				"End Namespace";
+			CreateCodeNamespace(code, "Test");
+			
+			string language = codeNamespace.Language;
+			
+			Assert.AreEqual(global::EnvDTE.CodeModelLanguageConstants.vsCMLanguageVB, language);
+		}
+		
+		[Test]
+		public void Kind_NamespaceHasNoClasses_ReturnsNamespace()
+		{
+			string code = "namespace Test {}";
+			CreateCodeNamespace(code, "Test");
+			
+			global::EnvDTE.vsCMElement kind = codeNamespace.Kind;
+			
+			Assert.AreEqual(global::EnvDTE.vsCMElement.vsCMElementNamespace, kind);
+		}
+		
+		[Test]
+		public void Members_ParentChildAndGrandChildNamespaces_ReturnsOneCodeNamespaceWhichHasGrandChildNamespace()
+		{
+			string code = "namespace Parent.Child.GrandChild {}";
+			CreateCodeNamespace(code, "Parent");
+			
+			CodeNamespace childNamespace = codeNamespace.Members.FirstCodeNamespaceOrDefault();
+			CodeNamespace grandChildNamespace = childNamespace.Members.FirstCodeNamespaceOrDefault();
+			
+			Assert.AreEqual("GrandChild", grandChildNamespace.Name);
+		}
+		
+		[Test]
+		public void Members_OneInterfaceCompletionEntryAndItemSelectedByName_ReturnsOneCodeInterface()
+		{
+			string code =
+				"namespace Test {\r\n" +
+				"    public interface IClass {}\r\n" +
+				"}";
+			CreateCodeNamespace(code, "Test");
+			
+			var codeInterface = codeNamespace.Members.Item("IClass") as CodeInterface;
+			
+			Assert.AreEqual("Test.IClass", codeInterface.FullName);
+		}
+		
+		[Test]
+		public void Members_OneClassCompletionEntryAndFirstItemSelected_ReturnsOneCodeClass()
+		{
+			string code =
+				"namespace Test {\r\n" +
+				"    public class MyClass {}\r\n" +
+				"}";
+			CreateCodeNamespace(code, "Test");
+			
+			var codeClass = codeNamespace.Members.Item(1) as CodeClass2;
+			
+			Assert.AreEqual("Test.MyClass", codeClass.FullName);
+		}
+		
+		[Test]
+		public void Members_OneClassCompletionEntryAndItemSelectedByName_ReturnsOneCodeClass()
+		{
+			string code =
+				"namespace Test {\r\n" +
+				"    public class MyClass {}\r\n" +
+				"}";
+			CreateCodeNamespace(code, "Test");
+			
+			var codeClass = codeNamespace.Members.Item("MyClass") as CodeClass2;
+			
+			Assert.AreEqual("Test.MyClass", codeClass.FullName);
+		}
+	}
+}