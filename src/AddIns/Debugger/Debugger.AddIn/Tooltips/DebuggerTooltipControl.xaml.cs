﻿// Copyright (c) AlphaSierraPapa for the SharpDevelop Team (for details please see \doc\copyright.txt)
// This code is distributed under the GNU LGPL (for details please see \doc\license.txt)

using System;
using System.Collections.Generic;
using System.Globalization;
using System.Windows;
using System.Windows.Controls;
using System.Windows.Controls.Primitives;
using System.Windows.Documents;
using System.Windows.Input;
using System.Windows.Media;
using System.Windows.Media.Animation;
using System.Windows.Shapes;

using ICSharpCode.Core;
using ICSharpCode.NRefactory;
using ICSharpCode.SharpDevelop;
using ICSharpCode.SharpDevelop.Bookmarks;
using ICSharpCode.SharpDevelop.Debugging;
using ICSharpCode.SharpDevelop.Editor;
using ICSharpCode.SharpDevelop.Gui;

namespace Debugger.AddIn.Tooltips
{
	/// <summary>
	/// Default Control used as content of SharpDevelop debugger tooltips.
	/// </summary>
	public partial class DebuggerTooltipControl : UserControl, ITooltip
	{
		private const double ChildPopupOpenXOffet = 16;
		private const double ChildPopupOpenYOffet = 15;
		private const int InitialItemsCount = 12;
		private const int VisibleItemsCount = 11;
		
		private bool showPins = true;
		private LazyItemsControl<ITreeNode> lazyGrid;
		private IEnumerable<ITreeNode> itemsSource;
		readonly Location logicalPosition;
		
		public DebuggerTooltipControl(Location logicalPosition)
		{
			this.logicalPosition = logicalPosition;
			InitializeComponent();
			
			Loaded += new RoutedEventHandler(OnLoaded);
		}

		public DebuggerTooltipControl(Location logicalPosition, ITreeNode node)
			: this(logicalPosition, new ITreeNode[] { node })
		{
			
		}

		public DebuggerTooltipControl(Location logicalPosition, IEnumerable<ITreeNode> nodes)
			: this(logicalPosition)
		{
			this.itemsSource = nodes;
		}

		public DebuggerTooltipControl(DebuggerTooltipControl parentControl, Location logicalPosition)
			: this(logicalPosition)
		{
			this.parentControl = parentControl;
		}
		
		private void OnLoaded(object sender, RoutedEventArgs e)
		{
			if (!showPins) {
				dataGrid.Columns[5].Visibility = Visibility.Collapsed;
			}
			
			SetItemsSource(this.itemsSource);
		}

		public event RoutedEventHandler Closed;
		protected void OnClosed()
		{
			if (this.Closed != null) {
				this.Closed(this, new RoutedEventArgs());
			}
		}
		
		public bool ShowPins {
			get { return showPins; }
			set { showPins = value; }
		}
		
		public IEnumerable<ITreeNode> ItemsSource {
			get { return this.itemsSource; }
		}
		
		public void SetItemsSource(IEnumerable<ITreeNode> value) {
			this.itemsSource = value;
			this.lazyGrid = new LazyItemsControl<ITreeNode>(this.dataGrid, InitialItemsCount);
			
			// HACK for updating the pins in tooltip
			var observable = new List<ITreeNode>();
			this.itemsSource.ForEach(item => observable.Add(item));
			
			// verify if at the line of the root there's a pin bookmark
			ITextEditor editor;
			var viewContent = WorkbenchSingleton.Workbench.ActiveViewContent;
			ITextEditorProvider provider = viewContent as ITextEditorProvider;
			if (provider != null) {
				editor = provider.TextEditor;
			} else {
<<<<<<< HEAD
				dynamic codeView = viewContent.Control;
				editor = codeView.TextEditor as ITextEditor;
=======
				editor = viewContent.GetService(typeof(ITextEditor)) as ITextEditor;
>>>>>>> 03aa5907
			}
			
			if (editor != null) {
				var pin = BookmarkManager.Bookmarks.Find(
					b => b is PinBookmark &&
					b.Location.Line == logicalPosition.Line &&
					b.FileName == editor.FileName) as PinBookmark;
				
				if (pin != null) {
					observable.ForEach(item => { // TODO: find a way not to use "observable"
					                   	if (pin.ContainsNode(item))
					                   		item.IsPinned = true;
					                   });
				}
			}
			
			var source = new VirtualizingIEnumerable<ITreeNode>(observable);
			lazyGrid.ItemsSource = source;
			this.dataGrid.AddHandler(ScrollViewer.ScrollChangedEvent, new ScrollChangedEventHandler(handleScroll));

			if (this.lazyGrid.ItemsSourceTotalCount != null) {
				// hide up/down buttons if too few items
				btnUp.Visibility = btnDown.Visibility =
					this.lazyGrid.ItemsSourceTotalCount.Value <= VisibleItemsCount ? Visibility.Collapsed : Visibility.Visible;
			}
		}
		
		//public Location LogicalPosition { get; set; }

		/// <inheritdoc/>
		public bool ShowAsPopup
		{
			get
			{
				return true;
			}
		}

		/// <inheritdoc/>
		public bool Close(bool mouseClick)
		{
			if (mouseClick || (!mouseClick && !isChildExpanded)) {
				CloseChildPopups();
				return true;
			} else {
				return false;
			}
		}

		private DebuggerPopup childPopup { get; set; }
		private DebuggerTooltipControl parentControl { get; set; }
		internal DebuggerPopup containingPopup { get; set; }

		bool isChildExpanded
		{
			get
			{
				return this.childPopup != null && this.childPopup.IsOpen;
			}
		}

		private ToggleButton expandedButton;

		/// <summary>
		/// Closes the child popup of this control, if it exists.
		/// </summary>
		public void CloseChildPopups()
		{
			if (this.expandedButton != null) {
				this.expandedButton.IsChecked = false;
				this.expandedButton = null;
				// nice simple example of indirect recursion
				this.childPopup.CloseSelfAndChildren();
			}
		}

		public void CloseOnLostFocus()
		{
			// when we close, parent becomes leaf
			if (this.containingPopup != null) {
				this.containingPopup.IsLeaf = true;
			}
			if (!this.IsMouseOver) {
				if (this.containingPopup != null) {
					this.containingPopup.IsOpen = false;
					this.containingPopup.IsLeaf = false;
				}
				if (this.parentControl != null) {
					this.parentControl.CloseOnLostFocus();
				}
				OnClosed();
			} else {
				// leaf closed because of click inside this control - stop the closing chain
				if (this.expandedButton != null && !this.expandedButton.IsMouseOver) {
					this.expandedButton.IsChecked = false;
					this.expandedButton = null;
				}
			}
		}

		private void btnExpander_Click(object sender, RoutedEventArgs e)
		{
			var clickedButton = (ToggleButton)e.OriginalSource;
			var clickedNode = (ITreeNode)clickedButton.DataContext;
			// use device independent units, because child popup Left/Top are in independent units
			Point buttonPos = clickedButton.PointToScreen(new Point(0, 0)).TransformFromDevice(clickedButton);

			if (clickedButton.IsChecked.GetValueOrDefault(false)) {
				CloseChildPopups();
				this.expandedButton = clickedButton;

				// open child Popup
				if (this.childPopup == null) {
					this.childPopup = new DebuggerPopup(this, logicalPosition, showPins);
					this.childPopup.Placement = PlacementMode.Absolute;
				}
				if (this.containingPopup != null) {
					this.containingPopup.IsLeaf = false;
				}
				this.childPopup.IsLeaf = true;
				this.childPopup.HorizontalOffset = buttonPos.X + ChildPopupOpenXOffet;
				this.childPopup.VerticalOffset = buttonPos.Y + ChildPopupOpenYOffet;
				if (clickedNode.ChildNodes != null) {
					this.childPopup.ItemsSource = clickedNode.ChildNodes;
					this.childPopup.Open();
				}
			} else {
				CloseChildPopups();
			}
		}

		private void handleScroll(object sender, ScrollChangedEventArgs e)
		{
			btnUp.IsEnabled = !this.lazyGrid.IsScrolledToStart;
			btnDown.IsEnabled = !this.lazyGrid.IsScrolledToEnd;
		}

		void BtnUp_Click(object sender, RoutedEventArgs e)
		{
			this.lazyGrid.ScrollViewer.ScrollUp(1);
		}

		void BtnDown_Click(object sender, RoutedEventArgs e)
		{
			this.lazyGrid.ScrollViewer.ScrollDown(1);
		}
		
		#region Edit value in tooltip
		
		void TextBox_KeyUp(object sender, KeyEventArgs e)
		{
			if (e.Key == Key.Escape) {
				dataGrid.Focus();
				return;
			}

			if (e.Key == Key.Enter) {
				dataGrid.Focus();
				// set new value
				var textBox = (TextBox)e.OriginalSource;
				var newValue = textBox.Text;
				var node = ((FrameworkElement)sender).DataContext as ITreeNode;
				SaveNewValue(node, textBox.Text);
			}
		}
		
		void TextBox_LostFocus(object sender, RoutedEventArgs e)
		{
			var textBox = (TextBox)e.OriginalSource;
			var newValue = textBox.Text;
			var node = ((FrameworkElement)sender).DataContext as ITreeNode;
			SaveNewValue(node, textBox.Text);
		}
		
		void SaveNewValue(ITreeNode node, string newValue)
		{
			if(node != null && node.SetText(newValue)) {
				// show adorner
				var adornerLayer = AdornerLayer.GetAdornerLayer(dataGrid);
				var adorners = adornerLayer.GetAdorners(dataGrid);
				if (adorners != null && adorners.Length != 0)
					adornerLayer.Remove(adorners[0]);
				SavedAdorner adorner = new SavedAdorner(dataGrid);
				adornerLayer.Add(adorner);
			}
		}
		
		#endregion
		
		#region Pining checked/unchecked
		
		void PinButton_Checked(object sender, RoutedEventArgs e)
		{
			ITextEditorProvider provider = WorkbenchSingleton.Workbench.ActiveViewContent as ITextEditorProvider;
			var editor = provider.TextEditor;
			if (editor == null) return;
			var node = (ITreeNode)(((ToggleButton)(e.OriginalSource)).DataContext);
			
			if (!string.IsNullOrEmpty(editor.FileName)) {
				
				// verify if at the line of the root there's a pin bookmark
				var pin = BookmarkManager.Bookmarks.Find(
					b => b is PinBookmark &&
					b.LineNumber == logicalPosition.Line &&
					b.FileName == editor.FileName) as PinBookmark;
				
				if (pin == null) {
					pin = new PinBookmark(editor.FileName, logicalPosition);
					// show pinned DebuggerPopup
					if (pin.Popup == null) {
						pin.Popup = new PinDebuggerControl();
						pin.Popup.Mark = pin;
						Rect rect = new Rect(this.DesiredSize);
						var point = this.PointToScreen(rect.TopRight);
						pin.Popup.Location = new Point { X = 500, Y = point.Y - 150 };
						pin.Nodes.Add(node);
						pin.Popup.ItemsSource = pin.Nodes;
					}
					
					// do actions
					pin.Popup.Open();
					BookmarkManager.AddMark(pin);
				}
				else
				{
					if (!pin.ContainsNode(node)) {
						pin.Nodes.Add(node);
						pin.Popup.ItemsSource = pin.Nodes;
					}
				}
			}
		}
		
		void PinButton_Unchecked(object sender, RoutedEventArgs e)
		{
			ITextEditorProvider provider = WorkbenchSingleton.Workbench.ActiveViewContent as ITextEditorProvider;
			var editor = provider.TextEditor;
			if (editor == null) return;
			
			if (!string.IsNullOrEmpty(editor.FileName)) {
				// remove from pinned DebuggerPopup
				var pin = BookmarkManager.Bookmarks.Find(
					b => b is PinBookmark &&
					b.LineNumber == logicalPosition.Line &&
					b.FileName == editor.FileName) as PinBookmark;
				if (pin == null) return;
				
				ToggleButton button = (ToggleButton)e.OriginalSource;
				pin.RemoveNode((ITreeNode)button.DataContext);
				pin.Popup.ItemsSource = pin.Nodes;
				// remove if no more data pins are available
				if (pin.Nodes.Count == 0) {
					pin.Popup.Close();
					
					BookmarkManager.RemoveMark(pin);
				}
			}
		}
		
		#endregion
		
		#region Saved Adorner
		
		class SavedAdorner : Adorner
		{
			public SavedAdorner(UIElement adornedElement) : base(adornedElement)
			{
				Loaded += delegate { Show(); };
			}
			
			protected override void OnRender(DrawingContext drawingContext)
			{
				Rect adornedElementRect = new Rect(this.AdornedElement.DesiredSize);
				
				// Some arbitrary drawing implements.
				var formatedText = new FormattedText(StringParser.Parse("${res:ICSharpCode.SharpDevelop.Debugging.SavedString}"),
				                                     CultureInfo.CurrentCulture,
				                                     FlowDirection.LeftToRight,
				                                     new Typeface(new FontFamily("Arial"),
				                                                  FontStyles.Normal,
				                                                  FontWeights.Black,
				                                                  FontStretches.Expanded),
				                                     8d,
				                                     Brushes.Black);
				
				
				drawingContext.DrawText(formatedText,
				                        new Point(adornedElementRect.TopRight.X - formatedText.Width - 2,
				                                  adornedElementRect.TopRight.Y));
			}
			
			private void Show()
			{
				DoubleAnimation animation = new DoubleAnimation();
				animation.From = 1;
				animation.To = 0;
				
				animation.Duration = new Duration(TimeSpan.FromSeconds(2));
				animation.SetValue(Storyboard.TargetProperty, this);
				animation.SetValue(Storyboard.TargetPropertyProperty, new PropertyPath(Rectangle.OpacityProperty));
				
				Storyboard board = new Storyboard();
				board.Children.Add(animation);
				
				board.Begin(this);
			}
		}
		
		#endregion
	}
}<|MERGE_RESOLUTION|>--- conflicted
+++ resolved
@@ -105,12 +105,7 @@
 			if (provider != null) {
 				editor = provider.TextEditor;
 			} else {
-<<<<<<< HEAD
-				dynamic codeView = viewContent.Control;
-				editor = codeView.TextEditor as ITextEditor;
-=======
 				editor = viewContent.GetService(typeof(ITextEditor)) as ITextEditor;
->>>>>>> 03aa5907
 			}
 			
 			if (editor != null) {
