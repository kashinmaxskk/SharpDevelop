<<<<<<< HEAD
﻿// Copyright (c) AlphaSierraPapa for the SharpDevelop Team (for details please see \doc\copyright.txt)
// This code is distributed under the GNU LGPL (for details please see \doc\license.txt)

using System;
using System.Collections.Generic;
using System.Runtime.InteropServices;

using Debugger.Interop.CorDebug;

namespace Debugger
{
	public class Breakpoint: DebuggerObject
	{
		bool enabled;
		List<ICorDebugFunctionBreakpoint> corBreakpoints = new List<ICorDebugFunctionBreakpoint>();
		
		[Tests.Ignore]
		public string FileName { get; private set; }
		public int Line { get; set; }
		public int Column { get; set; }
		public byte[] Checksum { get; private set; }
		
		public bool IsEnabled {
			get { return enabled; }
			set {
				enabled = value;
				foreach(ICorDebugFunctionBreakpoint corBreakpoint in corBreakpoints) {
					try {
						corBreakpoint.Activate(enabled ? 1 : 0);
					} catch(COMException e) {
						// Sometimes happens, but we had not repro yet.
						// 0x80131301: Process was terminated.
						if ((uint)e.ErrorCode == 0x80131301)
							continue;
						throw;
					}
				}
			}
		}
		
		public bool IsSet {
			get { return corBreakpoints.Count > 0; }
		}
		
		internal Breakpoint()
		{
		}
		
		internal Breakpoint(string fileName, int line, int column, bool enabled)
		{
			this.FileName = fileName;
			this.Line = line;
			this.Column = column;
			this.enabled = enabled;
		}
		
		internal bool IsOwnerOf(ICorDebugBreakpoint breakpoint)
		{
			foreach(ICorDebugFunctionBreakpoint corFunBreakpoint in corBreakpoints) {
				if (((ICorDebugBreakpoint)corFunBreakpoint).Equals(breakpoint)) return true;
			}
			return false;
		}
		
		internal void NotifyDebuggerTerminated()
		{
			corBreakpoints.Clear();
		}
		
		public void SetBreakpoint(Module module)
		{
			foreach(var symbolSource in module.Process.Debugger.SymbolSources) {
				foreach (var seq in symbolSource.GetSequencePoints(module, this.FileName, this.Line, this.Column)) {
					ICorDebugFunction corFunction = module.CorModule.GetFunctionFromToken(seq.MethodDefToken);
					ICorDebugFunctionBreakpoint corBreakpoint = corFunction.GetILCode().CreateBreakpoint((uint)seq.ILOffset);
					corBreakpoint.Activate(enabled ? 1 : 0);
					corBreakpoints.Add(corBreakpoint);
				}
			}
		}
	}
}
=======
﻿// Copyright (c) AlphaSierraPapa for the SharpDevelop Team (for details please see \doc\copyright.txt)
// This code is distributed under the GNU LGPL (for details please see \doc\license.txt)

using System;
using System.Collections.Generic;
using System.Runtime.InteropServices;

using Debugger.Interop.CorDebug;

namespace Debugger
{
	public class Breakpoint: DebuggerObject
	{
		NDebugger debugger;
		
		string fileName;
		byte[] checkSum;
		int    line;
		int    column;
		bool   enabled;

		SourcecodeSegment originalLocation;
		
		protected List<ICorDebugFunctionBreakpoint> corBreakpoints = new List<ICorDebugFunctionBreakpoint>();
		
		public event EventHandler<BreakpointEventArgs> Hit;
		public event EventHandler<BreakpointEventArgs> Set;
		
		[Debugger.Tests.Ignore]
		public NDebugger Debugger {
			get { return debugger; }
			protected set { debugger = value; }
		}
		
		public string FileName {
			get { return fileName; }
		}
		
		public byte[] CheckSum {
			get { return checkSum; }
		}
		
		public int Line {
			get { return line; }
			set { line = value; }
		}
		
		public int Column {
			get { return column; }
		}
		
		public bool Enabled {
			get { return enabled; }
			set {
				enabled = value;
				foreach(ICorDebugFunctionBreakpoint corBreakpoint in corBreakpoints) {
					corBreakpoint.Activate(enabled ? 1 : 0);
				}
			}
		}
		
		public SourcecodeSegment OriginalLocation {
			get { return originalLocation; }
		}
		
		public bool IsSet {
			get {
				return corBreakpoints.Count > 0;
			}
		}
		
		public string TypeName {
			get; protected set;
		}
		
		protected virtual void OnHit(BreakpointEventArgs e)
		{
			if (Hit != null) {
				Hit(this, e);
			}
		}
		
		internal void NotifyHit()
		{
			OnHit(new BreakpointEventArgs(this));
			debugger.Breakpoints.OnHit(this);
		}
		
		protected virtual void OnSet(BreakpointEventArgs e)
		{
			if (Set != null) {
				Set(this, e);
			}
		}
		
		public Breakpoint() { }
		
		public Breakpoint(NDebugger debugger, ICorDebugFunctionBreakpoint corBreakpoint)
		{
			this.debugger = debugger;
			this.corBreakpoints.Add(corBreakpoint);
		}
		
		public Breakpoint(NDebugger debugger, string fileName, byte[] checkSum, int line, int column, bool enabled)
		{
			this.debugger = debugger;
			this.fileName = fileName;
			this.checkSum = checkSum;
			this.line = line;
			this.column = column;
			this.enabled = enabled;
		}
		
		internal bool IsOwnerOf(ICorDebugBreakpoint breakpoint)
		{
			foreach(ICorDebugFunctionBreakpoint corFunBreakpoint in corBreakpoints) {
				if (((ICorDebugBreakpoint)corFunBreakpoint).Equals(breakpoint)) return true;
			}
			return false;
		}
		
		internal void Deactivate()
		{
			foreach(ICorDebugFunctionBreakpoint corBreakpoint in corBreakpoints) {
				#if DEBUG
				// Get repro
				corBreakpoint.Activate(0);
				#else
				try {
					corBreakpoint.Activate(0);
				} catch(COMException e) {
					// Sometimes happens, but we had not repro yet.
					// 0x80131301: Process was terminated.
					if ((uint)e.ErrorCode == 0x80131301)
						continue;
					throw;
				}
				#endif
			}
			corBreakpoints.Clear();
		}
		
		internal void MarkAsDeactivated()
		{
			corBreakpoints.Clear();
		}
		
		public virtual bool SetBreakpoint(Module module)
		{
			if (this.fileName == null)
				return false;
			
			SourcecodeSegment segment = SourcecodeSegment.Resolve(module, FileName, CheckSum, Line, Column);
			if (segment == null) return false;
			
			originalLocation = segment;
			
			ICorDebugFunctionBreakpoint corBreakpoint = segment.CorFunction.GetILCode().CreateBreakpoint((uint)segment.ILStart);
			corBreakpoint.Activate(enabled ? 1 : 0);
			
			corBreakpoints.Add(corBreakpoint);
			
			OnSet(new BreakpointEventArgs(this));
			
			return true;
		}
		
		/// <summary> Remove this breakpoint </summary>
		public void Remove()
		{
			debugger.Breakpoints.Remove(this);
		}
	}
	
	public class ILBreakpoint : Breakpoint
	{
		public ILBreakpoint(NDebugger debugger, string typeName, int line, int metadataToken, int memberToken, int offset, bool enabled)
		{
			this.Debugger = debugger;
			this.Line = line;
			this.TypeName = typeName;
			this.MetadataToken = metadataToken;
			this.MemberMetadataToken = memberToken;
			this.ILOffset = offset;
			this.Enabled = enabled;
		}
		
		public int MetadataToken { get; private set; }
		
		public int MemberMetadataToken { get; private set; }
		
		public int ILOffset { get; private set; }
		
		public override bool SetBreakpoint(Module module)
		{
			SourcecodeSegment segment = SourcecodeSegment.CreateForIL(module, this.Line, MemberMetadataToken, ILOffset);
			if (segment == null)
				return false;
			try {
				ICorDebugFunctionBreakpoint corBreakpoint = segment.CorFunction.GetILCode().CreateBreakpoint((uint)segment.ILStart);
				corBreakpoint.Activate(Enabled ? 1 : 0);
				corBreakpoints.Add(corBreakpoint);
				
				OnSet(new BreakpointEventArgs(this));
				return true;
			} catch
				#if DEBUG
				(System.Exception)
				#endif
			{
				return false;
			}
		}
	}
	
	[Serializable]
	public class BreakpointEventArgs : DebuggerEventArgs
	{
		public Breakpoint Breakpoint {
			get; private set;
		}
		
		public BreakpointEventArgs(Breakpoint breakpoint): base(breakpoint.Debugger)
		{
			this.Breakpoint = breakpoint;
		}
	}
}
>>>>>>> 0352d238
<|MERGE_RESOLUTION|>--- conflicted
+++ resolved
@@ -1,4 +1,3 @@
-<<<<<<< HEAD
 ﻿// Copyright (c) AlphaSierraPapa for the SharpDevelop Team (for details please see \doc\copyright.txt)
 // This code is distributed under the GNU LGPL (for details please see \doc\license.txt)
 
@@ -80,234 +79,4 @@
 			}
 		}
 	}
-}
-=======
-﻿// Copyright (c) AlphaSierraPapa for the SharpDevelop Team (for details please see \doc\copyright.txt)
-// This code is distributed under the GNU LGPL (for details please see \doc\license.txt)
-
-using System;
-using System.Collections.Generic;
-using System.Runtime.InteropServices;
-
-using Debugger.Interop.CorDebug;
-
-namespace Debugger
-{
-	public class Breakpoint: DebuggerObject
-	{
-		NDebugger debugger;
-		
-		string fileName;
-		byte[] checkSum;
-		int    line;
-		int    column;
-		bool   enabled;
-
-		SourcecodeSegment originalLocation;
-		
-		protected List<ICorDebugFunctionBreakpoint> corBreakpoints = new List<ICorDebugFunctionBreakpoint>();
-		
-		public event EventHandler<BreakpointEventArgs> Hit;
-		public event EventHandler<BreakpointEventArgs> Set;
-		
-		[Debugger.Tests.Ignore]
-		public NDebugger Debugger {
-			get { return debugger; }
-			protected set { debugger = value; }
-		}
-		
-		public string FileName {
-			get { return fileName; }
-		}
-		
-		public byte[] CheckSum {
-			get { return checkSum; }
-		}
-		
-		public int Line {
-			get { return line; }
-			set { line = value; }
-		}
-		
-		public int Column {
-			get { return column; }
-		}
-		
-		public bool Enabled {
-			get { return enabled; }
-			set {
-				enabled = value;
-				foreach(ICorDebugFunctionBreakpoint corBreakpoint in corBreakpoints) {
-					corBreakpoint.Activate(enabled ? 1 : 0);
-				}
-			}
-		}
-		
-		public SourcecodeSegment OriginalLocation {
-			get { return originalLocation; }
-		}
-		
-		public bool IsSet {
-			get {
-				return corBreakpoints.Count > 0;
-			}
-		}
-		
-		public string TypeName {
-			get; protected set;
-		}
-		
-		protected virtual void OnHit(BreakpointEventArgs e)
-		{
-			if (Hit != null) {
-				Hit(this, e);
-			}
-		}
-		
-		internal void NotifyHit()
-		{
-			OnHit(new BreakpointEventArgs(this));
-			debugger.Breakpoints.OnHit(this);
-		}
-		
-		protected virtual void OnSet(BreakpointEventArgs e)
-		{
-			if (Set != null) {
-				Set(this, e);
-			}
-		}
-		
-		public Breakpoint() { }
-		
-		public Breakpoint(NDebugger debugger, ICorDebugFunctionBreakpoint corBreakpoint)
-		{
-			this.debugger = debugger;
-			this.corBreakpoints.Add(corBreakpoint);
-		}
-		
-		public Breakpoint(NDebugger debugger, string fileName, byte[] checkSum, int line, int column, bool enabled)
-		{
-			this.debugger = debugger;
-			this.fileName = fileName;
-			this.checkSum = checkSum;
-			this.line = line;
-			this.column = column;
-			this.enabled = enabled;
-		}
-		
-		internal bool IsOwnerOf(ICorDebugBreakpoint breakpoint)
-		{
-			foreach(ICorDebugFunctionBreakpoint corFunBreakpoint in corBreakpoints) {
-				if (((ICorDebugBreakpoint)corFunBreakpoint).Equals(breakpoint)) return true;
-			}
-			return false;
-		}
-		
-		internal void Deactivate()
-		{
-			foreach(ICorDebugFunctionBreakpoint corBreakpoint in corBreakpoints) {
-				#if DEBUG
-				// Get repro
-				corBreakpoint.Activate(0);
-				#else
-				try {
-					corBreakpoint.Activate(0);
-				} catch(COMException e) {
-					// Sometimes happens, but we had not repro yet.
-					// 0x80131301: Process was terminated.
-					if ((uint)e.ErrorCode == 0x80131301)
-						continue;
-					throw;
-				}
-				#endif
-			}
-			corBreakpoints.Clear();
-		}
-		
-		internal void MarkAsDeactivated()
-		{
-			corBreakpoints.Clear();
-		}
-		
-		public virtual bool SetBreakpoint(Module module)
-		{
-			if (this.fileName == null)
-				return false;
-			
-			SourcecodeSegment segment = SourcecodeSegment.Resolve(module, FileName, CheckSum, Line, Column);
-			if (segment == null) return false;
-			
-			originalLocation = segment;
-			
-			ICorDebugFunctionBreakpoint corBreakpoint = segment.CorFunction.GetILCode().CreateBreakpoint((uint)segment.ILStart);
-			corBreakpoint.Activate(enabled ? 1 : 0);
-			
-			corBreakpoints.Add(corBreakpoint);
-			
-			OnSet(new BreakpointEventArgs(this));
-			
-			return true;
-		}
-		
-		/// <summary> Remove this breakpoint </summary>
-		public void Remove()
-		{
-			debugger.Breakpoints.Remove(this);
-		}
-	}
-	
-	public class ILBreakpoint : Breakpoint
-	{
-		public ILBreakpoint(NDebugger debugger, string typeName, int line, int metadataToken, int memberToken, int offset, bool enabled)
-		{
-			this.Debugger = debugger;
-			this.Line = line;
-			this.TypeName = typeName;
-			this.MetadataToken = metadataToken;
-			this.MemberMetadataToken = memberToken;
-			this.ILOffset = offset;
-			this.Enabled = enabled;
-		}
-		
-		public int MetadataToken { get; private set; }
-		
-		public int MemberMetadataToken { get; private set; }
-		
-		public int ILOffset { get; private set; }
-		
-		public override bool SetBreakpoint(Module module)
-		{
-			SourcecodeSegment segment = SourcecodeSegment.CreateForIL(module, this.Line, MemberMetadataToken, ILOffset);
-			if (segment == null)
-				return false;
-			try {
-				ICorDebugFunctionBreakpoint corBreakpoint = segment.CorFunction.GetILCode().CreateBreakpoint((uint)segment.ILStart);
-				corBreakpoint.Activate(Enabled ? 1 : 0);
-				corBreakpoints.Add(corBreakpoint);
-				
-				OnSet(new BreakpointEventArgs(this));
-				return true;
-			} catch
-				#if DEBUG
-				(System.Exception)
-				#endif
-			{
-				return false;
-			}
-		}
-	}
-	
-	[Serializable]
-	public class BreakpointEventArgs : DebuggerEventArgs
-	{
-		public Breakpoint Breakpoint {
-			get; private set;
-		}
-		
-		public BreakpointEventArgs(Breakpoint breakpoint): base(breakpoint.Debugger)
-		{
-			this.Breakpoint = breakpoint;
-		}
-	}
-}
->>>>>>> 0352d238
+}