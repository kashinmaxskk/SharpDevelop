﻿<AddIn name        = "AvalonEdit.AddIn"
       author      = "Daniel Grunwald"
       description = "The main text editor for SharpDevelop"
       addInManagerHidden="preinstalled">
	
	<Manifest>
		<Identity name="ICSharpCode.AvalonEdit" />
	</Manifest>
	
	<Runtime>
		<Import assembly = ":ICSharpCode.AvalonEdit"/>
		<Import assembly = "ICSharpCode.AvalonEdit.AddIn.dll"/>
	</Runtime>
	
	<Path name = "/SharpDevelop/Workbench/DisplayBindings">
		<DisplayBinding id = "Text"
		                title = "${res:Gui.ProjectBrowser.OpenWith.Bindings.TextEditor} (AvalonEdit)"
		                class = "ICSharpCode.AvalonEdit.AddIn.AvalonEditDisplayBinding"/>
	</Path>
	
	<Path name = "/SharpDevelop/ViewContent/AvalonEdit/ContextMenu">
		<Include id="DefaultEditor" path="/SharpDevelop/ViewContent/TextEditor/ContextMenu"/>
	</Path>
	
	<Path name = "/SharpDevelop/Workbench/MainMenu/Edit/Format">
		<Condition name = "WindowActive" activewindow="ICSharpCode.SharpDevelop.Editor.ITextEditorProvider" action="Disable">
			<MenuItem id = "RemoveLeadingWs"
			          insertbefore = "Separator4"
			          label = "${res:XML.MainMenu.EditMenu.FormatMenu.RlWs}"
			          command = "ICSharpCode.AvalonEdit.AvalonEditCommands.RemoveLeadingWhitespace"/>
			<MenuItem id = "RemoveTrailingWs"
			          insertbefore = "Separator4"
			          label = "${res:XML.MainMenu.EditMenu.FormatMenu.RtWs}"
			          command = "ICSharpCode.AvalonEdit.AvalonEditCommands.RemoveTrailingWhitespace"/>
			<MenuItem id = "Seperator1" type = "Separator" insertbefore = "Separator4" />
			<MenuItem id = "UpperCase"
			          insertbefore = "Separator4"
			          label = "${res:XML.MainMenu.EditMenu.FormatMenu.UpperCase}"
			          icon = "Icons.16x16.LowerToUpperCase"
			          command = "ICSharpCode.AvalonEdit.AvalonEditCommands.ConvertToUppercase"/>
			<MenuItem id = "LowerCase"
			          insertbefore = "Separator4"
			          label = "${res:XML.MainMenu.EditMenu.FormatMenu.LowerCase}"
			          icon = "Icons.16x16.UpperToLowerCase"
			          command = "ICSharpCode.AvalonEdit.AvalonEditCommands.ConvertToLowercase"/>
			<MenuItem id = "Capitalize"
			          insertbefore = "Separator4"
			          label = "${res:XML.MainMenu.EditMenu.FormatMenu.Capitalize}"
			          command = "ICSharpCode.AvalonEdit.AvalonEditCommands.ConvertToTitleCase"/>
			<MenuItem id = "InvertCase"
			          insertbefore = "Separator4"
			          label = "${res:XML.MainMenu.EditMenu.FormatMenu.InvertCase}"
			          command = "ICSharpCode.AvalonEdit.AvalonEditCommands.InvertCase"/>
			<MenuItem id = "Separator2" type = "Separator" />
			<MenuItem id = "SortSelection"
			          insertbefore = "Separator4"
			          label = "${res:XML.MainMenu.EditMenu.FormatMenu.SortLines}"
			          class ="ICSharpCode.SharpDevelop.Editor.Commands.SortSelection"/>
			<MenuItem id = "Separator3" type = "Separator" insertbefore = "Separator4" />
			<MenuItem id = "Tabs2Spaces"
			          insertbefore = "Separator4"
			          label = "${res:XML.MainMenu.EditMenu.FormatMenu.Tab2Space}"
			          command = "ICSharpCode.AvalonEdit.AvalonEditCommands.ConvertTabsToSpaces"/>
			<MenuItem id = "Spaces2Tabs"
			          insertbefore = "Separator4"
			          label = "${res:XML.MainMenu.EditMenu.FormatMenu.Space2Tab}"
			          command = "ICSharpCode.AvalonEdit.AvalonEditCommands.ConvertSpacesToTabs"/>
			<MenuItem id = "LeadingTabs2Spaces"
			          insertbefore = "Separator4"
			          label = "${res:XML.MainMenu.EditMenu.FormatMenu.LdTab2Space}"
			          command = "ICSharpCode.AvalonEdit.AvalonEditCommands.ConvertLeadingTabsToSpaces"/>
			<MenuItem id = "LeadingSpaces2Tabs"
			          insertbefore = "Separator4"
			          label = "${res:XML.MainMenu.EditMenu.FormatMenu.LdSpace2Tab}"
			          command = "ICSharpCode.AvalonEdit.AvalonEditCommands.ConvertLeadingSpacesToTabs"/>
<<<<<<< HEAD
			<MenuItem id = "Separator4" type = "Separator" />
			<MenuItem id = "Comment"
			          icon = "Icons.16x16.CommentRegion"
			          label = "${res:XML.TextAreaContextMenu.CommentUncommentSelection}"
			          class = "ICSharpCode.SharpDevelop.Editor.Commands.CommentRegion"/>
			<MenuItem id = "Indent"
			          label = "${res:XML.TextAreaContextMenu.Indent}"
			          shortcut = "Ctrl+I"
			          command = "ICSharpCode.AvalonEdit.AvalonEditCommands.IndentSelection"/>
=======
>>>>>>> cb3417ae
		</Condition>
	</Path>
</AddIn><|MERGE_RESOLUTION|>--- conflicted
+++ resolved
@@ -73,18 +73,6 @@
 			          insertbefore = "Separator4"
 			          label = "${res:XML.MainMenu.EditMenu.FormatMenu.LdSpace2Tab}"
 			          command = "ICSharpCode.AvalonEdit.AvalonEditCommands.ConvertLeadingSpacesToTabs"/>
-<<<<<<< HEAD
-			<MenuItem id = "Separator4" type = "Separator" />
-			<MenuItem id = "Comment"
-			          icon = "Icons.16x16.CommentRegion"
-			          label = "${res:XML.TextAreaContextMenu.CommentUncommentSelection}"
-			          class = "ICSharpCode.SharpDevelop.Editor.Commands.CommentRegion"/>
-			<MenuItem id = "Indent"
-			          label = "${res:XML.TextAreaContextMenu.Indent}"
-			          shortcut = "Ctrl+I"
-			          command = "ICSharpCode.AvalonEdit.AvalonEditCommands.IndentSelection"/>
-=======
->>>>>>> cb3417ae
 		</Condition>
 	</Path>
 </AddIn>