--- conflicted
+++ resolved
@@ -2,13 +2,7 @@
 // This code is distributed under the GNU LGPL (for details please see \doc\license.txt)
 
 using System;
-<<<<<<< HEAD
-using System.Collections.Generic;
-using ICSharpCode.AvalonEdit.Document;
-using ICSharpCode.Core;
 using ICSharpCode.Editor;
-=======
->>>>>>> dfef26e0
 using ICSharpCode.SharpDevelop.Editor;
 
 namespace ICSharpCode.AvalonEdit.AddIn
@@ -22,7 +16,7 @@
 		/// Pass 0 to get the changes before the first line.
 		/// </summary>
 		LineChangeInfo GetChange(int lineNumber);
-		void Initialize(TextDocument document, FileName fileName);
+		void Initialize(IDocument document);
 		string GetOldVersionFromLine(int lineNumber, out int newStartLine, out bool added);
 		bool GetNewVersionFromLine(int lineNumber, out int offset, out int length);
 		IDocument CurrentDocument { get; }
@@ -49,20 +43,6 @@
 			set { change = value; }
 		}
 		
-<<<<<<< HEAD
-		public readonly int OldStartLineNumber;
-		public readonly int NewStartLineNumber;
-		public readonly int OldEndLineNumber;
-		public readonly int NewEndLineNumber;
-		
-		public LineChangeInfo(ChangeType change, int oldStartLineNumber, int newStartLineNumber, int oldEndLineNumber, int newEndLineNumber)
-		{
-			this.change = change;
-			this.OldStartLineNumber = oldStartLineNumber;
-			this.NewStartLineNumber = newStartLineNumber;
-			this.OldEndLineNumber = oldEndLineNumber;
-			this.NewEndLineNumber = newEndLineNumber;
-=======
 		int oldStartLineNumber;
 		
 		public int OldStartLineNumber {
@@ -80,7 +60,6 @@
 			this.change = change;
 			this.oldStartLineNumber = oldStartLineNumber;
 			this.oldEndLineNumber = oldEndLineNumber;
->>>>>>> dfef26e0
 		}
 		
 		#region Equals and GetHashCode implementation
@@ -91,15 +70,7 @@
 		
 		public bool Equals(LineChangeInfo other)
 		{
-<<<<<<< HEAD
-			return this.change == other.change &&
-				this.OldEndLineNumber == other.OldEndLineNumber &&
-				this.NewStartLineNumber == other.NewStartLineNumber &&
-				this.OldStartLineNumber == other.OldStartLineNumber &&
-				this.NewEndLineNumber == other.NewEndLineNumber;
-=======
 			return this.change == other.change && this.oldStartLineNumber == other.oldStartLineNumber && this.oldEndLineNumber == other.oldEndLineNumber;
->>>>>>> dfef26e0
 		}
 		
 		public override int GetHashCode()
@@ -107,15 +78,8 @@
 			int hashCode = 0;
 			unchecked {
 				hashCode += 1000000007 * change.GetHashCode();
-<<<<<<< HEAD
-				hashCode += 1000000009 * OldStartLineNumber.GetHashCode();
-				hashCode += 1000000021 * NewStartLineNumber.GetHashCode();
-				hashCode += 1000000033 * OldEndLineNumber.GetHashCode();
-				hashCode += 1000000087 * NewEndLineNumber.GetHashCode();
-=======
 				hashCode += 1000000009 * oldStartLineNumber.GetHashCode();
 				hashCode += 1000000021 * oldEndLineNumber.GetHashCode();
->>>>>>> dfef26e0
 			}
 			return hashCode;
 		}
