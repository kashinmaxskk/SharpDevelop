--- conflicted
+++ resolved
@@ -144,22 +144,6 @@
 				this.lastActions = null;
 			}
 		}
-<<<<<<< HEAD
-		
-		void WorkbenchSingleton_Workbench_ViewClosed(object sender, ViewContentEventArgs e)
-		{
-			try {
-				// prevent memory leaks
-				if (e.Content.PrimaryFileName == this.Editor.FileName) {
-					WorkbenchSingleton.Workbench.ViewClosed -= WorkbenchSingleton_Workbench_ViewClosed;
-					WorkbenchSingleton.Workbench.ActiveViewContentChanged -= WorkbenchSingleton_Workbench_ActiveViewContentChanged;
-					ClosePopup();
-				}
-			} catch {}
-		}
-
-=======
->>>>>>> f6077076
 		void WorkbenchSingleton_Workbench_ActiveViewContentChanged(object sender, EventArgs e)
 		{
 			// open the popup again if in current file
