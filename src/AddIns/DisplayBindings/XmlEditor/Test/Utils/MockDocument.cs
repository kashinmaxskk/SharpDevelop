﻿// Copyright (c) AlphaSierraPapa for the SharpDevelop Team (for details please see \doc\copyright.txt)
// This code is distributed under the GNU LGPL (for details please see \doc\license.txt)

using System;
using System.Collections.Generic;
using System.IO;

using ICSharpCode.NRefactory;
using ICSharpCode.NRefactory.Editor;
using ICSharpCode.SharpDevelop;
using ICSharpCode.SharpDevelop.Editor;

namespace XmlEditor.Tests.Utils
{
	public class MockDocument : IDocument
	{
		string text = String.Empty;
		TextSection textSectionUsedWithGetTextMethod;
		ITextSource snapshot;
		
		public List<int> PositionToOffsetReturnValues = new List<int>();
		
		MockTextEditor editor;
		
		public MockDocument(MockTextEditor editor = null)
		{
			this.editor = editor;
		}
<<<<<<< HEAD
=======
		public event EventHandler TextChanged;
		
		protected virtual void OnTextChanged(EventArgs e)
		{
			if (TextChanged != null) {
				TextChanged(this, e);
			}
		}
>>>>>>> 47edcedd
		
		public string Text {
			get { return text; }
			set { text = value; }
		}
		
		public int LineCount {
			get {
				throw new NotImplementedException();
			}
		}
		
		public ITextSourceVersion Version {
			get {
				throw new NotImplementedException();
			}
		}
		
		public int TextLength {
			get { return text.Length; }
		}
		
		public IDocumentLine GetLine(int lineNumber)
		{
			throw new NotImplementedException();
		}
		
		public IDocumentLine GetLineForOffset(int offset)
		{
			throw new NotImplementedException();
		}
		
		public int GetOffset(int line, int column)
		{
			int offset = PositionToOffsetReturnValues[0];
			PositionToOffsetReturnValues.RemoveAt(0);
			return offset;
		}
		
		public int GetOffset(TextLocation location)
		{
			return GetOffset(location.Line, location.Column);
		}
		
		public TextLocation GetLocation(int offset)
		{
			throw new NotImplementedException();
		}
		
		public void Insert(int offset, string text)
		{
			this.text = this.text.Insert(offset, text);
			if (editor != null && editor.Caret.Offset == offset)
				editor.Caret.Offset += text.Length;
		}
		
		public void Insert(int offset, string text, AnchorMovementType defaultAnchorMovementType)
		{
			throw new NotImplementedException();
		}
		
		public void Remove(int offset, int length)
		{
			throw new NotImplementedException();
		}
		
		public void Replace(int offset, int length, string newText)
		{
			throw new NotImplementedException();
		}
		
		public void StartUndoableAction()
		{
			throw new NotImplementedException();
		}
		
		public void EndUndoableAction()
		{
			throw new NotImplementedException();
		}
		
		public IDisposable OpenUndoGroup()
		{
			throw new NotImplementedException();
		}
		
		public ITextAnchor CreateAnchor(int offset)
		{
			throw new NotImplementedException();
		}
		
		public void SetSnapshot(ITextSource snapshot)
		{
			this.snapshot = snapshot;
		}
		
		public ITextSource CreateSnapshot()
		{
			return snapshot;
		}
		
		public ITextSource CreateSnapshot(int offset, int length)
		{
			throw new NotImplementedException();
		}
		
		public TextReader CreateReader()
		{
			throw new NotImplementedException();
		}
		
		public char GetCharAt(int offset)
		{
			return text[offset];
		}
		
		public string GetText(int offset, int length)
		{
			textSectionUsedWithGetTextMethod = new TextSection(offset, length);
			return text.Substring(offset, length);
		}
		
		public TextSection GetTextSectionUsedWithGetTextMethod()
		{
			return textSectionUsedWithGetTextMethod;
		}
		
		public object GetService(Type serviceType)
		{
			throw new NotImplementedException();
		}
		
		public event EventHandler<TextChangeEventArgs> TextChanging {
			add { throw new NotImplementedException(); }
			remove { throw new NotImplementedException(); }
		}
		
		public event EventHandler<TextChangeEventArgs> TextChanged;
		
		public void RaiseChangedEvent()
		{
			TextChangeEventArgs e = new TextChangeEventArgs(0, "", "a");
			if (TextChanged != null) {
				TextChanged(this, e);
			}
		}

		public TextReader CreateReader(int offset, int length)
		{
			throw new NotImplementedException();
		}
		
		public event EventHandler ChangeCompleted;
		
		public IDocument CreateDocumentSnapshot()
		{
			throw new NotImplementedException();
		}
		
		public IDocumentLine GetLineByNumber(int lineNumber)
		{
			throw new NotImplementedException();
		}
		
		public IDocumentLine GetLineByOffset(int offset)
		{
			throw new NotImplementedException();
		}
		
		public string GetText(ISegment segment)
		{
			throw new NotImplementedException();
		}
		
		public int IndexOf(char c, int startIndex, int count)
		{
			throw new NotImplementedException();
		}
		
		public int IndexOfAny(char[] anyOf, int startIndex, int count)
		{
			throw new NotImplementedException();
		}
		
		public int IndexOf(string searchText, int startIndex, int count, StringComparison comparisonType)
		{
			throw new NotImplementedException();
		}
		
		public int LastIndexOf(char c, int startIndex, int count)
		{
			throw new NotImplementedException();
		}
		
		public int LastIndexOf(string searchText, int startIndex, int count, StringComparison comparisonType)
		{
			throw new NotImplementedException();
		}
	}
}<|MERGE_RESOLUTION|>--- conflicted
+++ resolved
@@ -26,18 +26,6 @@
 		{
 			this.editor = editor;
 		}
-<<<<<<< HEAD
-=======
-		public event EventHandler TextChanged;
-		
-		protected virtual void OnTextChanged(EventArgs e)
-		{
-			if (TextChanged != null) {
-				TextChanged(this, e);
-			}
-		}
->>>>>>> 47edcedd
-		
 		public string Text {
 			get { return text; }
 			set { text = value; }
