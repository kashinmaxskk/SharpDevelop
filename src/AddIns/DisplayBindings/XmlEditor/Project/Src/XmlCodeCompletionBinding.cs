--- conflicted
+++ resolved
@@ -2,13 +2,8 @@
 // This code is distributed under the GNU LGPL (for details please see \doc\license.txt)
 
 using System;
-using System.Collections.Generic;
-using System.IO;
 using System.Linq;
-
-using ICSharpCode.AvalonEdit.Document;
-using ICSharpCode.Core;
-using ICSharpCode.SharpDevelop;
+using ICSharpCode.NRefactory.Editor;
 using ICSharpCode.SharpDevelop.Editor;
 using ICSharpCode.SharpDevelop.Editor.CodeCompletion;
 
@@ -89,7 +84,12 @@
 			return false;
 		}
 		
-<<<<<<< HEAD
+		bool ElementStartsWith(string text, int elementStartIndex, ITextSource document)
+		{
+			int textLength = Math.Min(text.Length, document.TextLength - elementStartIndex);
+			return document.GetText(elementStartIndex, textLength).Equals(text, StringComparison.OrdinalIgnoreCase);
+		}
+		
 		public bool HandleKeyPressed(ITextEditor editor, char ch)
 		{
 			if (char.IsWhiteSpace(ch) || editor.SelectionLength > 0)
@@ -99,12 +99,6 @@
 			if (XmlParser.GetXmlIdentifierBeforeIndex(editor.Document, editor.Caret.Offset).Length > 1)
 				return false;
 			return CtrlSpace(editor);
-=======
-		bool ElementStartsWith(string text, int elementStartIndex, ITextBuffer document)
-		{
-			int textLength = Math.Min(text.Length, document.TextLength - elementStartIndex);
-			return document.GetText(elementStartIndex, textLength).Equals(text, StringComparison.OrdinalIgnoreCase);
->>>>>>> 47edcedd
 		}
 	}
 }