--- conflicted
+++ resolved
@@ -143,11 +143,8 @@
     <Compile Include="Src\RelationshipType.cs" />
     <Compile Include="Src\Type.cs" />
     <Compile Include="Src\Utility\DoubleKeyDictionary.cs" />
-<<<<<<< HEAD
     <Compile Include="Src\Utility\IColorizer.cs" />
-=======
     <Compile Include="Src\Utility\Helper.cs" />
->>>>>>> 1ca200bb
     <Compile Include="Src\Utility\Matrix.cs" />
     <Compile Include="Src\Utility\RelayCommand.cs" />
     <Compile Include="Src\Utility\ViewModelBase.cs" />
