﻿// Copyright (c) 2014 AlphaSierraPapa for the SharpDevelop Team
// 
// Permission is hereby granted, free of charge, to any person obtaining a copy of this
// software and associated documentation files (the "Software"), to deal in the Software
// without restriction, including without limitation the rights to use, copy, modify, merge,
// publish, distribute, sublicense, and/or sell copies of the Software, and to permit persons
// to whom the Software is furnished to do so, subject to the following conditions:
// 
// The above copyright notice and this permission notice shall be included in all copies or
// substantial portions of the Software.
// 
// THE SOFTWARE IS PROVIDED "AS IS", WITHOUT WARRANTY OF ANY KIND, EXPRESS OR IMPLIED,
// INCLUDING BUT NOT LIMITED TO THE WARRANTIES OF MERCHANTABILITY, FITNESS FOR A PARTICULAR
// PURPOSE AND NONINFRINGEMENT. IN NO EVENT SHALL THE AUTHORS OR COPYRIGHT HOLDERS BE LIABLE
// FOR ANY CLAIM, DAMAGES OR OTHER LIABILITY, WHETHER IN AN ACTION OF CONTRACT, TORT OR
// OTHERWISE, ARISING FROM, OUT OF OR IN CONNECTION WITH THE SOFTWARE OR THE USE OR OTHER
// DEALINGS IN THE SOFTWARE.

using System;
using System.Collections.Generic;
using System.Diagnostics;
using System.IO;
using System.Linq;
using System.Text;
using System.Text.RegularExpressions;
using System.Xml.Linq;

namespace ICSharpCode.CodeCoverage
{
<<<<<<< HEAD
    public class CodeCoverageMethodElement
    {
        XElement element;
        CodeCoverageResults parent;

        public CodeCoverageMethodElement(XElement element, CodeCoverageResults parent)
        {
            this.parent = parent;
            this.element = element;
            this.SequencePoints = new List<CodeCoverageSequencePoint>();
            this.BranchPoints = new List<CodeCoverageBranchPoint>();
            Init();
        }
        private static string cacheFileName = String.Empty;
        private static CodeCoverageStringTextSource cacheDocument = null;

        public string FileID { get; private set; }
        public string FileName { get; private set; }
        public bool IsVisited { get; private set; }
        public int CyclomaticComplexity { get; private set; }
        public decimal SequenceCoverage { get; private set; }
        public int SequencePointsCount { get; private set; }
        public decimal BranchCoverage { get; private set; }
        public Tuple<int,int> BranchCoverageRatio { get; private set; }
        public bool IsConstructor { get; private set; }
        public bool IsStatic { get; private set; }
        public List<CodeCoverageSequencePoint> SequencePoints { get; private set; }
        public CodeCoverageSequencePoint BodyStartSP { get; private set; }
        public CodeCoverageSequencePoint BodyFinalSP { get; private set; }
        public List<CodeCoverageBranchPoint> BranchPoints { get; private set; }

        public bool IsGetter { get; private set; }
        public bool IsSetter { get; private set; }
        public string MethodName { get; private set; }
        
        public bool IsProperty {
            get { return IsGetter || IsSetter; }
        }
        
        void Init()
        {
            MethodName = GetMethodName();
            IsGetter = GetBooleanAttributeValue("isGetter");
            IsSetter = GetBooleanAttributeValue("isSetter");

            this.FileID = GetFileRef();
            this.FileName = String.Empty;
            if (!String.IsNullOrEmpty(this.FileID)) {
                this.FileName = parent.GetFileName(this.FileID);
                if ( File.Exists(this.FileName) ) {
                    if (cacheFileName != this.FileName) {
                        cacheFileName = this.FileName;
                        cacheDocument = null;
                        try {
                            using (Stream stream = new FileStream(this.FileName, FileMode.Open, FileAccess.Read)) {
                                try {
                                    stream.Position = 0;
                                    string textSource = ICSharpCode.AvalonEdit.Utils.FileReader.ReadFileContent(stream, Encoding.Default);
                                    cacheDocument = new CodeCoverageStringTextSource(textSource);
                                } catch {}
                            }
                        } catch {}
                    }
                }
            }
            
            this.IsVisited = this.GetBooleanAttributeValue("visited");
            this.CyclomaticComplexity = (int)this.GetDecimalAttributeValue("cyclomaticComplexity");
            this.SequencePointsCount = this.GetSequencePointsCount();
            this.SequenceCoverage = (int)this.GetDecimalAttributeValue("sequenceCoverage");
            this.IsConstructor = this.GetBooleanAttributeValue("isConstructor");
            this.IsStatic = this.GetBooleanAttributeValue("isStatic");
            if ( !String.IsNullOrEmpty( this.FileID ) ) {
                this.SequencePoints = this.GetSequencePoints();
                // SP's are originaly ordered by CIL offset
                // but ccrewrite can move offset of
                //   Contract.Requires before method signature SP { and
                //   Contract.Ensures after method closing SP }
                // So sort SP's back by line/column
                this.SequencePoints.OrderBy(item => item.Line).OrderBy(item => item.Column);
                this.BodyStartSP = getBodyStartSP(this.SequencePoints);
                this.BodyFinalSP = getBodyFinalSP(this.SequencePoints);
                this.SequencePoints = this.FilterSequencePoints(this.SequencePoints);
                this.BranchPoints = this.GetBranchPoints();
                this.BranchCoverageRatio = this.GetBranchRatio();
                this.BranchCoverage = this.GetBranchCoverage();
            }
        }
        
        List<CodeCoverageSequencePoint> GetSequencePoints() {

            List<CodeCoverageSequencePoint> sps = new List<CodeCoverageSequencePoint>();
            var xSPoints = this.element
                .Elements("SequencePoints")
                .Elements("SequencePoint");

            foreach (XElement xSPoint in xSPoints) {
                CodeCoverageSequencePoint sp = new CodeCoverageSequencePoint();
                sp.FileID = this.FileID;
                sp.Document = this.FileName;
                sp.Line = (int)GetDecimalAttributeValue(xSPoint.Attribute("sl"));
                sp.EndLine = (int)GetDecimalAttributeValue(xSPoint.Attribute("el"));
                sp.Column = (int)GetDecimalAttributeValue(xSPoint.Attribute("sc"));
                sp.EndColumn = (int)GetDecimalAttributeValue(xSPoint.Attribute("ec"));
                sp.VisitCount = (int)GetDecimalAttributeValue(xSPoint.Attribute("vc"));
                if (cacheFileName == sp.Document && cacheDocument != null) {
                    sp.Content = cacheDocument.GetText(sp);
                    if (sp.Line != sp.EndLine) {
                        sp.Content = Regex.Replace (sp.Content, @"\s+", " ");
                    }
                    sp.Length = Regex.Replace (sp.Content, @"\s", "").Length; // ignore white-space for coverage%
                } else {
                    sp.Content = String.Empty;
                    sp.Length = 0;
                }
                sp.Offset = (int)GetDecimalAttributeValue(xSPoint.Attribute("offset"));
                sp.BranchCoverage = true;

                sps.Add(sp);
            }
            return sps;
        }
    
        // Find method-body start SequencePoint "{"
        // Sequence points are ordered by Line/Column
        // Cannot just get first one because of ccrewrite&ContractClassFor
        // For same reason must abandon constructor method signature SP
        public static CodeCoverageSequencePoint getBodyStartSP(IEnumerable<CodeCoverageSequencePoint> sPoints) {
            CodeCoverageSequencePoint startSeqPoint = null;
            foreach (CodeCoverageSequencePoint sPoint in sPoints) {
                if ( sPoint.Content == "{") {
                    startSeqPoint = sPoint;
                    break;
                }
            }
            return startSeqPoint;
        }

        // Find method-body final SequencePoint "}"
        // Sequence points are ordered by Line/Column
        public static CodeCoverageSequencePoint getBodyFinalSP(IEnumerable<CodeCoverageSequencePoint> sps) {
            CodeCoverageSequencePoint finalSeqPoint = null;
            foreach (CodeCoverageSequencePoint sp in Enumerable.Reverse(sps)) {
                if ( sp.Content == "}") {
                    if (finalSeqPoint == null) {
                        finalSeqPoint = sp;
                    }
                    // check for ccrewrite duplicate
                    else if (sp.Line == finalSeqPoint.Line &&
                             sp.Column == finalSeqPoint.Column &&
                             sp.EndLine == finalSeqPoint.EndLine &&
                             sp.EndColumn == finalSeqPoint.EndColumn &&
                             sp.Offset < finalSeqPoint.Offset) {
                        finalSeqPoint = sp;
                    }
                    else if (sp.Line < finalSeqPoint.Line) {
                    	break;
                    }
                }
            }
            return finalSeqPoint;
        }
        
        List<CodeCoverageSequencePoint> FilterSequencePoints(List<CodeCoverageSequencePoint> sps) {

            List<CodeCoverageSequencePoint> returnList = sps;

            if (sps.Count > 2 &&
                this.BodyStartSP != null &&
                this.BodyFinalSP != null ) {
                
                // After ccrewrite ContractClass/ContractClassFor
                // sequence point(s) from another file/class/method
                // is inserted into this method sequence points
                //
                // To remove alien sequence points, all sequence points on lines
                // before method signature and after end-brackets xxx{} are removed
                // If ContractClassFor is in another file but interleaves this method lines
                // then, afaik, not much can be done to remove inserted alien SP's
                List<CodeCoverageSequencePoint> selected = new List<CodeCoverageSequencePoint>();

                foreach (var point in sps) {
                    if (
                        (point.Line > BodyStartSP.Line || (point.Line == BodyStartSP.Line && point.Column >= BodyStartSP.Column)) &&
                        (point.Line < BodyFinalSP.Line || (point.Line == BodyFinalSP.Line && point.Column < BodyFinalSP.Column))
                       ) {
                        selected.Add (point);
                    }
                    // After ccrewrite ContractClass/ContractClassFor
                    // duplicate method end-sequence-point (}) is added
                    //
                    // Add first finalSP (can be a duplicate)
                    // Note: IL.Offset of second duplicate finalSP will
                    // extend branch coverage outside method-end "}",
                    // and that can lead to wrong branch coverage display!
                    if (object.ReferenceEquals (point, this.BodyFinalSP)) {
                           selected.Add (point);
                    }
                }

                returnList = selected;
            }

            return returnList;
        }

        int GetSequencePointsCount() {
            XElement summary = this.element.Element("Summary");
            if ( summary != null ) {
                XAttribute nsp = summary.Attribute("numSequencePoints");
                if ( nsp != null ) {
                    return (int)GetDecimalAttributeValue( nsp );
                }
            }
            return 0;
        }

        List<CodeCoverageBranchPoint> GetBranchPoints() {
            // get all BranchPoints
            List<CodeCoverageBranchPoint> bps = new List<CodeCoverageBranchPoint>();
            var xBPoints = this.element
                .Elements("BranchPoints")
                .Elements("BranchPoint");
            foreach (XElement xBPoint in xBPoints) {
                CodeCoverageBranchPoint bp = new CodeCoverageBranchPoint();
                bp.VisitCount = (int)GetDecimalAttributeValue(xBPoint.Attribute("vc"));
                bp.Offset = (int)GetDecimalAttributeValue(xBPoint.Attribute("offset"));
                bp.Path = (int)GetDecimalAttributeValue(xBPoint.Attribute("path"));
                bp.OffsetEnd = (int)GetDecimalAttributeValue(xBPoint.Attribute("offsetend"));
                bps.Add(bp);
            }
            return bps;
        }
        
        Tuple<int,int> GetBranchRatio () {

            // goal: Get branch ratio and exclude (rewriten) Code Contracts branches

            if ( this.BranchPoints == null
                || this.BranchPoints.Count() == 0
                || this.SequencePoints == null
                || this.SequencePoints.Count == 0
               )
            {
                return null;
            }

            // This sequence point offset is used to skip CCRewrite(n) BranchPoint's (Requires)
            // and '{' branches at static methods
            if (this.BodyStartSP == null) { return null; } // empty body

            // This sequence point offset is used to skip CCRewrite(n) BranchPoint's (Ensures)
            if (this.BodyFinalSP == null) { return null; } // empty body
            
            // Connect Sequence & Branches
            IEnumerator<CodeCoverageSequencePoint> SPEnumerator = this.SequencePoints.GetEnumerator();
            CodeCoverageSequencePoint currSeqPoint = BodyStartSP;
            int nextSeqPointOffset = BodyStartSP.Offset;
            
            foreach (var bp in this.BranchPoints) {
                
                // ignore branches outside of method body offset range
                if (bp.Offset < BodyStartSP.Offset)
                    continue;
                if (bp.Offset > BodyFinalSP.Offset)
                    break;

                // Sync with SequencePoint
                while ( nextSeqPointOffset < bp.Offset ) {
                    currSeqPoint = SPEnumerator.Current;
                    if ( SPEnumerator.MoveNext() ) {
                        nextSeqPointOffset = SPEnumerator.Current.Offset;
                    } else {
                        nextSeqPointOffset = int.MaxValue;
                    }
                }
                if (currSeqPoint.Branches == null) {
                    currSeqPoint.Branches = new List<CodeCoverageBranchPoint>();
                }
                // Add Branch to Branches
                currSeqPoint.Branches.Add(bp);
            }

            // Merge sp.Branches on exit-offset
            // Calculate Method Branch coverage
            int totalBranchVisit = 0;
            int totalBranchCount = 0;
            int pointBranchVisit = 0;
            int pointBranchCount = 0;
            Dictionary<int, CodeCoverageBranchPoint> bpExits = new Dictionary<int, CodeCoverageBranchPoint>();
            foreach (var sp in this.SequencePoints) {

                // SequencePoint covered & has branches?
                if (sp.VisitCount != 0 && sp.Branches != null) {

                    // 1) Generated "in" code for IEnumerables contains hidden "try/catch/finally" branches that
                    // one do not want or cannot cover by test-case because is handled earlier at same method.
                    // ie: NullReferenceException in foreach loop is pre-handled at method entry, ie. by Contract.Require(items!=null)
                    // 2) Branches within sequence points "{" and "}" are not source branches but compiler generated branches
                    // ie: static methods start sequence point "{" contains compiler generated branches
                    // 3) Exclude Contract class (EnsuresOnThrow/Assert/Assume is inside method body)
                    // 4) Exclude NUnit Assert(.Throws) class
                    if (sp.Content == "in" || sp.Content == "{" || sp.Content == "}" ||
                        sp.Content.StartsWith("Assert.") ||
                        sp.Content.StartsWith("Assert ") ||
                        sp.Content.StartsWith("Contract.") ||
                        sp.Content.StartsWith("Contract ")
                       ) {
                        sp.Branches = null;
                        continue; // skip
                    }

                    // Merge sp.Branches on OffsetEnd using bpExits key
                    bpExits.Clear();
                    foreach (var bp in sp.Branches) {
                        if (!bpExits.ContainsKey(bp.OffsetEnd)) {
                            bpExits[bp.OffsetEnd] = bp; // insert branch
                        } else {
                            bpExits[bp.OffsetEnd].VisitCount += bp.VisitCount; // update branch
                        }
                    }

                    // Compute branch coverage
                    pointBranchVisit = 0;
                    pointBranchCount = 0;
                    foreach (var bp in bpExits.Values) {
                        pointBranchVisit += bp.VisitCount == 0? 0 : 1 ;
                        pointBranchCount += 1;
                    }
                    // Not full coverage?
                    if (pointBranchVisit != pointBranchCount) {
                           sp.BranchCoverage = false; // => part-covered
                    }
                    totalBranchVisit += pointBranchVisit;
                    totalBranchCount += pointBranchCount;
                }
                if (sp.Branches != null)
                    sp.Branches = null; // release memory
            }

            return (totalBranchCount!=0) ? new Tuple<int,int>(totalBranchVisit,totalBranchCount) : null;
            
        }

        decimal GetBranchCoverage () {
            
            return this.BranchCoverageRatio == null ? 0m : ((decimal)(this.BranchCoverageRatio.Item1*100))/((decimal)this.BranchCoverageRatio.Item2);
            
        }

        decimal GetDecimalAttributeValue(string name)
        {
            return GetDecimalAttributeValue(element.Attribute(name));
        }
        
        decimal GetDecimalAttributeValue(XAttribute attribute)
        {
            if (attribute != null) {
                decimal value = 0;
                if (Decimal.TryParse(attribute.Value, out value)) {
                    return value;
                }
            }
            return 0;
        }
        
        bool GetBooleanAttributeValue(string name)
        {
            return GetBooleanAttributeValue(element.Attribute(name));
        }
        
        bool GetBooleanAttributeValue(XAttribute attribute)
        {
            if (attribute != null) {
                bool value = false;
                if (Boolean.TryParse(attribute.Value, out value)) {
                    return value;
                }
            }
            return false;
        }

        string GetFileRef() {
            XElement fileId = element.Element("FileRef");
            if (fileId != null) {
                return fileId.Attribute("uid").Value;
            }
            return String.Empty;
        }

        string GetMethodName()
        {
            XElement nameElement = element.Element("Name");
            if (nameElement != null) {
                return GetMethodName(nameElement.Value);
            }
            return String.Empty;
        }
        
        string GetMethodName(string methodSignature)
        {
            int startIndex = methodSignature.IndexOf("::");
            int endIndex = methodSignature.IndexOf('(', startIndex);
            return methodSignature
                .Substring(startIndex, endIndex - startIndex)
                .Substring(2);
        }
    }
=======
	public class CodeCoverageMethodElement
	{
		XElement element;
		CodeCoverageResults parent;

		public CodeCoverageMethodElement(XElement element, CodeCoverageResults parent)
		{
			this.parent = parent;
			this.element = element;
			this.SequencePoints = new List<CodeCoverageSequencePoint>();
			this.BranchPoints = new List<CodeCoverageBranchPoint>();
			Init();
		}
		private static string cacheFileName = String.Empty;
		private static CodeCoverageStringTextSource cacheDocument = null;

		public string FileID { get; private set; }
		public string FileName { get; private set; }
		public bool IsVisited { get; private set; }
		public int CyclomaticComplexity { get; private set; }
		public decimal SequenceCoverage { get; private set; }
		public int SequencePointsCount { get; private set; }
		public decimal BranchCoverage { get; private set; }
		public Tuple<int,int> BranchCoverageRatio { get; private set; }
		public bool IsConstructor { get; private set; }
		public bool IsStatic { get; private set; }
		public List<CodeCoverageSequencePoint> SequencePoints { get; private set; }
		public CodeCoverageSequencePoint BodyStartSP { get; private set; }
		public CodeCoverageSequencePoint BodyFinalSP { get; private set; }
		public List<CodeCoverageBranchPoint> BranchPoints { get; private set; }

		public bool IsGetter { get; private set; }
		public bool IsSetter { get; private set; }
		public string MethodName { get; private set; }
		
		public bool IsProperty {
			get { return IsGetter || IsSetter; }
		}
		
		void Init()
		{
			MethodName = GetMethodName();
			IsGetter = GetBooleanAttributeValue("isGetter");
			IsSetter = GetBooleanAttributeValue("isSetter");

			this.FileID = GetFileRef();
			this.FileName = String.Empty;
			if (!String.IsNullOrEmpty(this.FileID)) {
				this.FileName = parent.GetFileName(this.FileID);
				if ( File.Exists(this.FileName) ) {
					if (cacheFileName != this.FileName) {
						cacheFileName = this.FileName;
						cacheDocument = null;
						try {
							using (Stream stream = new FileStream(this.FileName, FileMode.Open, FileAccess.Read)) {
								try {
									stream.Position = 0;
									string textSource = ICSharpCode.AvalonEdit.Utils.FileReader.ReadFileContent(stream, Encoding.Default);
									cacheDocument = new CodeCoverageStringTextSource(textSource);
								} catch {}
							}
						} catch {}
					}
				}
			}
			
			this.IsVisited = this.GetBooleanAttributeValue("visited");
			this.CyclomaticComplexity = (int)this.GetDecimalAttributeValue("cyclomaticComplexity");
			this.SequencePointsCount = this.GetSequencePointsCount();
			this.SequenceCoverage = (int)this.GetDecimalAttributeValue("sequenceCoverage");
			this.IsConstructor = this.GetBooleanAttributeValue("isConstructor");
			this.IsStatic = this.GetBooleanAttributeValue("isStatic");
			if ( !String.IsNullOrEmpty( this.FileID ) ) {
				this.SequencePoints = this.GetSequencePoints();
				// SP's are originaly ordered by CIL offset
				// but ccrewrite can move offset of
				//   Contract.Requires before method signature SP { and
				//   Contract.Ensures after method closing SP }
				// So sort SP's back by line/column
				this.SequencePoints.OrderBy(item => item.Line).OrderBy(item => item.Column);
				this.BodyStartSP = getBodyStartSP(this.SequencePoints);
				this.BodyFinalSP = getBodyFinalSP(this.SequencePoints);
				this.SequencePoints = this.FilterSequencePoints(this.SequencePoints);
				this.BranchPoints = this.GetBranchPoints();
				this.BranchCoverageRatio = this.GetBranchRatio();
				this.BranchCoverage = this.GetBranchCoverage();
			}
		}
		
		List<CodeCoverageSequencePoint> GetSequencePoints() {

			List<CodeCoverageSequencePoint> sps = new List<CodeCoverageSequencePoint>();
			var xSPoints = this.element
				.Elements("SequencePoints")
				.Elements("SequencePoint");

			foreach (XElement xSPoint in xSPoints) {
				CodeCoverageSequencePoint sp = new CodeCoverageSequencePoint();
				sp.FileID = this.FileID;
				sp.Document = this.FileName;
				sp.Line = (int)GetDecimalAttributeValue(xSPoint.Attribute("sl"));
				sp.EndLine = (int)GetDecimalAttributeValue(xSPoint.Attribute("el"));
				sp.Column = (int)GetDecimalAttributeValue(xSPoint.Attribute("sc"));
				sp.EndColumn = (int)GetDecimalAttributeValue(xSPoint.Attribute("ec"));
				sp.VisitCount = (int)GetDecimalAttributeValue(xSPoint.Attribute("vc"));
				if (cacheFileName == sp.Document && cacheDocument != null) {
					sp.Content = cacheDocument.GetText(sp);
					if (sp.Line != sp.EndLine) {
						sp.Content = Regex.Replace (sp.Content, @"\s+", " ");
					}
					sp.Length = Regex.Replace (sp.Content, @"\s", "").Length; // ignore white-space for coverage%
				} else {
					sp.Content = String.Empty;
					sp.Length = 0;
				}
				sp.Offset = (int)GetDecimalAttributeValue(xSPoint.Attribute("offset"));
				sp.BranchCoverage = true;

				sps.Add(sp);
			}
			return sps;
		}
	
		// Find method-body start SequencePoint "{"
		// Sequence points are ordered by Line/Column
		// Cannot just get first one because of ccrewrite&ContractClassFor
		// For same reason must abandon constructor method signature SP
		public static CodeCoverageSequencePoint getBodyStartSP(IEnumerable<CodeCoverageSequencePoint> sPoints) {
			CodeCoverageSequencePoint startSeqPoint = null;
			foreach (CodeCoverageSequencePoint sPoint in sPoints) {
				if ( sPoint.Content == "{") {
					startSeqPoint = sPoint;
					break;
				}
			}
			return startSeqPoint;
		}

		// Find method-body final SequencePoint "}"
		// Sequence points are ordered by Line/Column
		public static CodeCoverageSequencePoint getBodyFinalSP(IEnumerable<CodeCoverageSequencePoint> sps) {
			CodeCoverageSequencePoint finalSeqPoint = null;
			foreach (CodeCoverageSequencePoint sp in Enumerable.Reverse(sps)) {
				if ( sp.Content == "}") {
					if (finalSeqPoint == null) {
						finalSeqPoint = sp;
					}
					// check for ccrewrite duplicate
					else if (sp.Line == finalSeqPoint.Line &&
							 sp.Column == finalSeqPoint.Column &&
							 sp.EndLine == finalSeqPoint.EndLine &&
							 sp.EndColumn == finalSeqPoint.EndColumn &&
							 sp.Offset < finalSeqPoint.Offset) {
						finalSeqPoint = sp;
					}
					else if (sp.Line < finalSeqPoint.Line) {
						break;
					}
				}
			}
			return finalSeqPoint;
		}
		
		List<CodeCoverageSequencePoint> FilterSequencePoints(List<CodeCoverageSequencePoint> sps) {

			List<CodeCoverageSequencePoint> returnList = sps;

			if (sps.Count > 2 &&
				this.BodyStartSP != null &&
				this.BodyFinalSP != null ) {
				
				// After ccrewrite ContractClass/ContractClassFor
				// sequence point(s) from another file/class/method
				// is inserted into this method sequence points
				//
				// To remove alien sequence points, all sequence points on lines
				// before method signature and after end-brackets xxx{} are removed
				// If ContractClassFor is in another file but interleaves this method lines
				// then, afaik, not much can be done to remove inserted alien SP's
				List<CodeCoverageSequencePoint> selected = new List<CodeCoverageSequencePoint>();

				foreach (var point in sps) {
					if (
						(point.Line > BodyStartSP.Line || (point.Line == BodyStartSP.Line && point.Column >= BodyStartSP.Column)) &&
						(point.Line < BodyFinalSP.Line || (point.Line == BodyFinalSP.Line && point.Column < BodyFinalSP.Column))
					   ) {
						selected.Add (point);
					}
					// After ccrewrite ContractClass/ContractClassFor
					// duplicate method end-sequence-point (}) is added
					//
					// Add first finalSP (can be a duplicate)
					// Note: IL.Offset of second duplicate finalSP will
					// extend branch coverage outside method-end "}",
					// and that can lead to wrong branch coverage display!
					if (object.ReferenceEquals (point, this.BodyFinalSP)) {
						   selected.Add (point);
					}
				}

				returnList = selected;
			}

			return returnList;
		}

		int GetSequencePointsCount() {
			XElement summary = this.element.Element("Summary");
			if ( summary != null ) {
				XAttribute nsp = summary.Attribute("numSequencePoints");
				if ( nsp != null ) {
					return (int)GetDecimalAttributeValue( nsp );
				}
			}
			return 0;
		}

		List<CodeCoverageBranchPoint> GetBranchPoints() {
			// get all BranchPoints
			List<CodeCoverageBranchPoint> bps = new List<CodeCoverageBranchPoint>();
			var xBPoints = this.element
				.Elements("BranchPoints")
				.Elements("BranchPoint");
			foreach (XElement xBPoint in xBPoints) {
				CodeCoverageBranchPoint bp = new CodeCoverageBranchPoint();
				bp.VisitCount = (int)GetDecimalAttributeValue(xBPoint.Attribute("vc"));
				bp.Offset = (int)GetDecimalAttributeValue(xBPoint.Attribute("offset"));
				bp.Path = (int)GetDecimalAttributeValue(xBPoint.Attribute("path"));
				bp.OffsetEnd = (int)GetDecimalAttributeValue(xBPoint.Attribute("offsetend"));
				bps.Add(bp);
			}
			return bps;
		}
		
		Tuple<int,int> GetBranchRatio () {

			// goal: Get branch ratio and exclude (rewriten) Code Contracts branches

			if ( this.BranchPoints == null
				|| this.BranchPoints.Count() == 0
				|| this.SequencePoints == null
				|| this.SequencePoints.Count == 0
			   )
			{
				return null;
			}

			// This sequence point offset is used to skip CCRewrite(n) BranchPoint's (Requires)
			// and '{' branches at static methods
			if (this.BodyStartSP == null) { return null; } // empty body

			// This sequence point offset is used to skip CCRewrite(n) BranchPoint's (Ensures)
			if (this.BodyFinalSP == null) { return null; } // empty body
			
			// Connect Sequence & Branches
			IEnumerator<CodeCoverageSequencePoint> SPEnumerator = this.SequencePoints.GetEnumerator();
			CodeCoverageSequencePoint currSeqPoint = BodyStartSP;
			int nextSeqPointOffset = BodyStartSP.Offset;
			
			foreach (var bp in this.BranchPoints) {
				
				// ignore branches outside of method body offset range
				if (bp.Offset < BodyStartSP.Offset)
					continue;
				if (bp.Offset > BodyFinalSP.Offset)
					break;

				// Sync with SequencePoint
				while ( nextSeqPointOffset < bp.Offset ) {
					currSeqPoint = SPEnumerator.Current;
					if ( SPEnumerator.MoveNext() ) {
						nextSeqPointOffset = SPEnumerator.Current.Offset;
					} else {
						nextSeqPointOffset = int.MaxValue;
					}
				}
				if (currSeqPoint.Branches == null) {
					currSeqPoint.Branches = new List<CodeCoverageBranchPoint>();
				}
				// Add Branch to Branches
				currSeqPoint.Branches.Add(bp);
			}

			// Merge sp.Branches on exit-offset
			// Calculate Method Branch coverage
			int totalBranchVisit = 0;
			int totalBranchCount = 0;
			int pointBranchVisit = 0;
			int pointBranchCount = 0;
			Dictionary<int, CodeCoverageBranchPoint> bpExits = new Dictionary<int, CodeCoverageBranchPoint>();
			foreach (var sp in this.SequencePoints) {

				// SequencePoint covered & has branches?
				if (sp.VisitCount != 0 && sp.Branches != null) {

					// 1) Generated "in" code for IEnumerables contains hidden "try/catch/finally" branches that
					// one do not want or cannot cover by test-case because is handled earlier at same method.
					// ie: NullReferenceException in foreach loop is pre-handled at method entry, ie. by Contract.Require(items!=null)
					// 2) Branches within sequence points "{" and "}" are not source branches but compiler generated branches
					// ie: static methods start sequence point "{" contains compiler generated branches
					// 3) Exclude Contract class (EnsuresOnThrow/Assert/Assume is inside method body)
					// 4) Exclude NUnit Assert(.Throws) class
					if (sp.Content == "in" || sp.Content == "{" || sp.Content == "}" ||
						sp.Content.StartsWith("Assert.") ||
						sp.Content.StartsWith("Assert ") ||
						sp.Content.StartsWith("Contract.") ||
						sp.Content.StartsWith("Contract ")
					   ) {
						sp.Branches = null;
						continue; // skip
					}

					// Merge sp.Branches on OffsetEnd using bpExits key
					bpExits.Clear();
					foreach (var bp in sp.Branches) {
						if (!bpExits.ContainsKey(bp.OffsetEnd)) {
							bpExits[bp.OffsetEnd] = bp; // insert branch
						} else {
							bpExits[bp.OffsetEnd].VisitCount += bp.VisitCount; // update branch
						}
					}

					// Compute branch coverage
					pointBranchVisit = 0;
					pointBranchCount = 0;
					foreach (var bp in bpExits.Values) {
						pointBranchVisit += bp.VisitCount == 0? 0 : 1 ;
						pointBranchCount += 1;
					}
					// Not full coverage?
					if (pointBranchVisit != pointBranchCount) {
						   sp.BranchCoverage = false; // => part-covered
					}
					totalBranchVisit += pointBranchVisit;
					totalBranchCount += pointBranchCount;
				}
				if (sp.Branches != null)
					sp.Branches = null; // release memory
			}

			return (totalBranchCount!=0) ? new Tuple<int,int>(totalBranchVisit,totalBranchCount) : null;
			
		}

		decimal GetBranchCoverage () {
			
			return this.BranchCoverageRatio == null ? 0m : ((decimal)(this.BranchCoverageRatio.Item1*100))/((decimal)this.BranchCoverageRatio.Item2);
			
		}

		decimal GetDecimalAttributeValue(string name)
		{
			return GetDecimalAttributeValue(element.Attribute(name));
		}
		
		decimal GetDecimalAttributeValue(XAttribute attribute)
		{
			if (attribute != null) {
				decimal value = 0;
				if (Decimal.TryParse(attribute.Value, out value)) {
					return value;
				}
			}
			return 0;
		}
		
		bool GetBooleanAttributeValue(string name)
		{
			return GetBooleanAttributeValue(element.Attribute(name));
		}
		
		bool GetBooleanAttributeValue(XAttribute attribute)
		{
			if (attribute != null) {
				bool value = false;
				if (Boolean.TryParse(attribute.Value, out value)) {
					return value;
				}
			}
			return false;
		}

		string GetFileRef() {
			XElement fileId = element.Element("FileRef");
			if (fileId != null) {
				return fileId.Attribute("uid").Value;
			}
			return String.Empty;
		}

		string GetMethodName()
		{
			XElement nameElement = element.Element("Name");
			if (nameElement != null) {
				return GetMethodName(nameElement.Value);
			}
			return String.Empty;
		}
		
		string GetMethodName(string methodSignature)
		{
			int startIndex = methodSignature.IndexOf("::");
			int endIndex = methodSignature.IndexOf('(', startIndex);
			return methodSignature
				.Substring(startIndex, endIndex - startIndex)
				.Substring(2);
		}
	}
>>>>>>> 8e03a75b
}<|MERGE_RESOLUTION|>--- conflicted
+++ resolved
@@ -27,416 +27,6 @@
 
 namespace ICSharpCode.CodeCoverage
 {
-<<<<<<< HEAD
-    public class CodeCoverageMethodElement
-    {
-        XElement element;
-        CodeCoverageResults parent;
-
-        public CodeCoverageMethodElement(XElement element, CodeCoverageResults parent)
-        {
-            this.parent = parent;
-            this.element = element;
-            this.SequencePoints = new List<CodeCoverageSequencePoint>();
-            this.BranchPoints = new List<CodeCoverageBranchPoint>();
-            Init();
-        }
-        private static string cacheFileName = String.Empty;
-        private static CodeCoverageStringTextSource cacheDocument = null;
-
-        public string FileID { get; private set; }
-        public string FileName { get; private set; }
-        public bool IsVisited { get; private set; }
-        public int CyclomaticComplexity { get; private set; }
-        public decimal SequenceCoverage { get; private set; }
-        public int SequencePointsCount { get; private set; }
-        public decimal BranchCoverage { get; private set; }
-        public Tuple<int,int> BranchCoverageRatio { get; private set; }
-        public bool IsConstructor { get; private set; }
-        public bool IsStatic { get; private set; }
-        public List<CodeCoverageSequencePoint> SequencePoints { get; private set; }
-        public CodeCoverageSequencePoint BodyStartSP { get; private set; }
-        public CodeCoverageSequencePoint BodyFinalSP { get; private set; }
-        public List<CodeCoverageBranchPoint> BranchPoints { get; private set; }
-
-        public bool IsGetter { get; private set; }
-        public bool IsSetter { get; private set; }
-        public string MethodName { get; private set; }
-        
-        public bool IsProperty {
-            get { return IsGetter || IsSetter; }
-        }
-        
-        void Init()
-        {
-            MethodName = GetMethodName();
-            IsGetter = GetBooleanAttributeValue("isGetter");
-            IsSetter = GetBooleanAttributeValue("isSetter");
-
-            this.FileID = GetFileRef();
-            this.FileName = String.Empty;
-            if (!String.IsNullOrEmpty(this.FileID)) {
-                this.FileName = parent.GetFileName(this.FileID);
-                if ( File.Exists(this.FileName) ) {
-                    if (cacheFileName != this.FileName) {
-                        cacheFileName = this.FileName;
-                        cacheDocument = null;
-                        try {
-                            using (Stream stream = new FileStream(this.FileName, FileMode.Open, FileAccess.Read)) {
-                                try {
-                                    stream.Position = 0;
-                                    string textSource = ICSharpCode.AvalonEdit.Utils.FileReader.ReadFileContent(stream, Encoding.Default);
-                                    cacheDocument = new CodeCoverageStringTextSource(textSource);
-                                } catch {}
-                            }
-                        } catch {}
-                    }
-                }
-            }
-            
-            this.IsVisited = this.GetBooleanAttributeValue("visited");
-            this.CyclomaticComplexity = (int)this.GetDecimalAttributeValue("cyclomaticComplexity");
-            this.SequencePointsCount = this.GetSequencePointsCount();
-            this.SequenceCoverage = (int)this.GetDecimalAttributeValue("sequenceCoverage");
-            this.IsConstructor = this.GetBooleanAttributeValue("isConstructor");
-            this.IsStatic = this.GetBooleanAttributeValue("isStatic");
-            if ( !String.IsNullOrEmpty( this.FileID ) ) {
-                this.SequencePoints = this.GetSequencePoints();
-                // SP's are originaly ordered by CIL offset
-                // but ccrewrite can move offset of
-                //   Contract.Requires before method signature SP { and
-                //   Contract.Ensures after method closing SP }
-                // So sort SP's back by line/column
-                this.SequencePoints.OrderBy(item => item.Line).OrderBy(item => item.Column);
-                this.BodyStartSP = getBodyStartSP(this.SequencePoints);
-                this.BodyFinalSP = getBodyFinalSP(this.SequencePoints);
-                this.SequencePoints = this.FilterSequencePoints(this.SequencePoints);
-                this.BranchPoints = this.GetBranchPoints();
-                this.BranchCoverageRatio = this.GetBranchRatio();
-                this.BranchCoverage = this.GetBranchCoverage();
-            }
-        }
-        
-        List<CodeCoverageSequencePoint> GetSequencePoints() {
-
-            List<CodeCoverageSequencePoint> sps = new List<CodeCoverageSequencePoint>();
-            var xSPoints = this.element
-                .Elements("SequencePoints")
-                .Elements("SequencePoint");
-
-            foreach (XElement xSPoint in xSPoints) {
-                CodeCoverageSequencePoint sp = new CodeCoverageSequencePoint();
-                sp.FileID = this.FileID;
-                sp.Document = this.FileName;
-                sp.Line = (int)GetDecimalAttributeValue(xSPoint.Attribute("sl"));
-                sp.EndLine = (int)GetDecimalAttributeValue(xSPoint.Attribute("el"));
-                sp.Column = (int)GetDecimalAttributeValue(xSPoint.Attribute("sc"));
-                sp.EndColumn = (int)GetDecimalAttributeValue(xSPoint.Attribute("ec"));
-                sp.VisitCount = (int)GetDecimalAttributeValue(xSPoint.Attribute("vc"));
-                if (cacheFileName == sp.Document && cacheDocument != null) {
-                    sp.Content = cacheDocument.GetText(sp);
-                    if (sp.Line != sp.EndLine) {
-                        sp.Content = Regex.Replace (sp.Content, @"\s+", " ");
-                    }
-                    sp.Length = Regex.Replace (sp.Content, @"\s", "").Length; // ignore white-space for coverage%
-                } else {
-                    sp.Content = String.Empty;
-                    sp.Length = 0;
-                }
-                sp.Offset = (int)GetDecimalAttributeValue(xSPoint.Attribute("offset"));
-                sp.BranchCoverage = true;
-
-                sps.Add(sp);
-            }
-            return sps;
-        }
-    
-        // Find method-body start SequencePoint "{"
-        // Sequence points are ordered by Line/Column
-        // Cannot just get first one because of ccrewrite&ContractClassFor
-        // For same reason must abandon constructor method signature SP
-        public static CodeCoverageSequencePoint getBodyStartSP(IEnumerable<CodeCoverageSequencePoint> sPoints) {
-            CodeCoverageSequencePoint startSeqPoint = null;
-            foreach (CodeCoverageSequencePoint sPoint in sPoints) {
-                if ( sPoint.Content == "{") {
-                    startSeqPoint = sPoint;
-                    break;
-                }
-            }
-            return startSeqPoint;
-        }
-
-        // Find method-body final SequencePoint "}"
-        // Sequence points are ordered by Line/Column
-        public static CodeCoverageSequencePoint getBodyFinalSP(IEnumerable<CodeCoverageSequencePoint> sps) {
-            CodeCoverageSequencePoint finalSeqPoint = null;
-            foreach (CodeCoverageSequencePoint sp in Enumerable.Reverse(sps)) {
-                if ( sp.Content == "}") {
-                    if (finalSeqPoint == null) {
-                        finalSeqPoint = sp;
-                    }
-                    // check for ccrewrite duplicate
-                    else if (sp.Line == finalSeqPoint.Line &&
-                             sp.Column == finalSeqPoint.Column &&
-                             sp.EndLine == finalSeqPoint.EndLine &&
-                             sp.EndColumn == finalSeqPoint.EndColumn &&
-                             sp.Offset < finalSeqPoint.Offset) {
-                        finalSeqPoint = sp;
-                    }
-                    else if (sp.Line < finalSeqPoint.Line) {
-                    	break;
-                    }
-                }
-            }
-            return finalSeqPoint;
-        }
-        
-        List<CodeCoverageSequencePoint> FilterSequencePoints(List<CodeCoverageSequencePoint> sps) {
-
-            List<CodeCoverageSequencePoint> returnList = sps;
-
-            if (sps.Count > 2 &&
-                this.BodyStartSP != null &&
-                this.BodyFinalSP != null ) {
-                
-                // After ccrewrite ContractClass/ContractClassFor
-                // sequence point(s) from another file/class/method
-                // is inserted into this method sequence points
-                //
-                // To remove alien sequence points, all sequence points on lines
-                // before method signature and after end-brackets xxx{} are removed
-                // If ContractClassFor is in another file but interleaves this method lines
-                // then, afaik, not much can be done to remove inserted alien SP's
-                List<CodeCoverageSequencePoint> selected = new List<CodeCoverageSequencePoint>();
-
-                foreach (var point in sps) {
-                    if (
-                        (point.Line > BodyStartSP.Line || (point.Line == BodyStartSP.Line && point.Column >= BodyStartSP.Column)) &&
-                        (point.Line < BodyFinalSP.Line || (point.Line == BodyFinalSP.Line && point.Column < BodyFinalSP.Column))
-                       ) {
-                        selected.Add (point);
-                    }
-                    // After ccrewrite ContractClass/ContractClassFor
-                    // duplicate method end-sequence-point (}) is added
-                    //
-                    // Add first finalSP (can be a duplicate)
-                    // Note: IL.Offset of second duplicate finalSP will
-                    // extend branch coverage outside method-end "}",
-                    // and that can lead to wrong branch coverage display!
-                    if (object.ReferenceEquals (point, this.BodyFinalSP)) {
-                           selected.Add (point);
-                    }
-                }
-
-                returnList = selected;
-            }
-
-            return returnList;
-        }
-
-        int GetSequencePointsCount() {
-            XElement summary = this.element.Element("Summary");
-            if ( summary != null ) {
-                XAttribute nsp = summary.Attribute("numSequencePoints");
-                if ( nsp != null ) {
-                    return (int)GetDecimalAttributeValue( nsp );
-                }
-            }
-            return 0;
-        }
-
-        List<CodeCoverageBranchPoint> GetBranchPoints() {
-            // get all BranchPoints
-            List<CodeCoverageBranchPoint> bps = new List<CodeCoverageBranchPoint>();
-            var xBPoints = this.element
-                .Elements("BranchPoints")
-                .Elements("BranchPoint");
-            foreach (XElement xBPoint in xBPoints) {
-                CodeCoverageBranchPoint bp = new CodeCoverageBranchPoint();
-                bp.VisitCount = (int)GetDecimalAttributeValue(xBPoint.Attribute("vc"));
-                bp.Offset = (int)GetDecimalAttributeValue(xBPoint.Attribute("offset"));
-                bp.Path = (int)GetDecimalAttributeValue(xBPoint.Attribute("path"));
-                bp.OffsetEnd = (int)GetDecimalAttributeValue(xBPoint.Attribute("offsetend"));
-                bps.Add(bp);
-            }
-            return bps;
-        }
-        
-        Tuple<int,int> GetBranchRatio () {
-
-            // goal: Get branch ratio and exclude (rewriten) Code Contracts branches
-
-            if ( this.BranchPoints == null
-                || this.BranchPoints.Count() == 0
-                || this.SequencePoints == null
-                || this.SequencePoints.Count == 0
-               )
-            {
-                return null;
-            }
-
-            // This sequence point offset is used to skip CCRewrite(n) BranchPoint's (Requires)
-            // and '{' branches at static methods
-            if (this.BodyStartSP == null) { return null; } // empty body
-
-            // This sequence point offset is used to skip CCRewrite(n) BranchPoint's (Ensures)
-            if (this.BodyFinalSP == null) { return null; } // empty body
-            
-            // Connect Sequence & Branches
-            IEnumerator<CodeCoverageSequencePoint> SPEnumerator = this.SequencePoints.GetEnumerator();
-            CodeCoverageSequencePoint currSeqPoint = BodyStartSP;
-            int nextSeqPointOffset = BodyStartSP.Offset;
-            
-            foreach (var bp in this.BranchPoints) {
-                
-                // ignore branches outside of method body offset range
-                if (bp.Offset < BodyStartSP.Offset)
-                    continue;
-                if (bp.Offset > BodyFinalSP.Offset)
-                    break;
-
-                // Sync with SequencePoint
-                while ( nextSeqPointOffset < bp.Offset ) {
-                    currSeqPoint = SPEnumerator.Current;
-                    if ( SPEnumerator.MoveNext() ) {
-                        nextSeqPointOffset = SPEnumerator.Current.Offset;
-                    } else {
-                        nextSeqPointOffset = int.MaxValue;
-                    }
-                }
-                if (currSeqPoint.Branches == null) {
-                    currSeqPoint.Branches = new List<CodeCoverageBranchPoint>();
-                }
-                // Add Branch to Branches
-                currSeqPoint.Branches.Add(bp);
-            }
-
-            // Merge sp.Branches on exit-offset
-            // Calculate Method Branch coverage
-            int totalBranchVisit = 0;
-            int totalBranchCount = 0;
-            int pointBranchVisit = 0;
-            int pointBranchCount = 0;
-            Dictionary<int, CodeCoverageBranchPoint> bpExits = new Dictionary<int, CodeCoverageBranchPoint>();
-            foreach (var sp in this.SequencePoints) {
-
-                // SequencePoint covered & has branches?
-                if (sp.VisitCount != 0 && sp.Branches != null) {
-
-                    // 1) Generated "in" code for IEnumerables contains hidden "try/catch/finally" branches that
-                    // one do not want or cannot cover by test-case because is handled earlier at same method.
-                    // ie: NullReferenceException in foreach loop is pre-handled at method entry, ie. by Contract.Require(items!=null)
-                    // 2) Branches within sequence points "{" and "}" are not source branches but compiler generated branches
-                    // ie: static methods start sequence point "{" contains compiler generated branches
-                    // 3) Exclude Contract class (EnsuresOnThrow/Assert/Assume is inside method body)
-                    // 4) Exclude NUnit Assert(.Throws) class
-                    if (sp.Content == "in" || sp.Content == "{" || sp.Content == "}" ||
-                        sp.Content.StartsWith("Assert.") ||
-                        sp.Content.StartsWith("Assert ") ||
-                        sp.Content.StartsWith("Contract.") ||
-                        sp.Content.StartsWith("Contract ")
-                       ) {
-                        sp.Branches = null;
-                        continue; // skip
-                    }
-
-                    // Merge sp.Branches on OffsetEnd using bpExits key
-                    bpExits.Clear();
-                    foreach (var bp in sp.Branches) {
-                        if (!bpExits.ContainsKey(bp.OffsetEnd)) {
-                            bpExits[bp.OffsetEnd] = bp; // insert branch
-                        } else {
-                            bpExits[bp.OffsetEnd].VisitCount += bp.VisitCount; // update branch
-                        }
-                    }
-
-                    // Compute branch coverage
-                    pointBranchVisit = 0;
-                    pointBranchCount = 0;
-                    foreach (var bp in bpExits.Values) {
-                        pointBranchVisit += bp.VisitCount == 0? 0 : 1 ;
-                        pointBranchCount += 1;
-                    }
-                    // Not full coverage?
-                    if (pointBranchVisit != pointBranchCount) {
-                           sp.BranchCoverage = false; // => part-covered
-                    }
-                    totalBranchVisit += pointBranchVisit;
-                    totalBranchCount += pointBranchCount;
-                }
-                if (sp.Branches != null)
-                    sp.Branches = null; // release memory
-            }
-
-            return (totalBranchCount!=0) ? new Tuple<int,int>(totalBranchVisit,totalBranchCount) : null;
-            
-        }
-
-        decimal GetBranchCoverage () {
-            
-            return this.BranchCoverageRatio == null ? 0m : ((decimal)(this.BranchCoverageRatio.Item1*100))/((decimal)this.BranchCoverageRatio.Item2);
-            
-        }
-
-        decimal GetDecimalAttributeValue(string name)
-        {
-            return GetDecimalAttributeValue(element.Attribute(name));
-        }
-        
-        decimal GetDecimalAttributeValue(XAttribute attribute)
-        {
-            if (attribute != null) {
-                decimal value = 0;
-                if (Decimal.TryParse(attribute.Value, out value)) {
-                    return value;
-                }
-            }
-            return 0;
-        }
-        
-        bool GetBooleanAttributeValue(string name)
-        {
-            return GetBooleanAttributeValue(element.Attribute(name));
-        }
-        
-        bool GetBooleanAttributeValue(XAttribute attribute)
-        {
-            if (attribute != null) {
-                bool value = false;
-                if (Boolean.TryParse(attribute.Value, out value)) {
-                    return value;
-                }
-            }
-            return false;
-        }
-
-        string GetFileRef() {
-            XElement fileId = element.Element("FileRef");
-            if (fileId != null) {
-                return fileId.Attribute("uid").Value;
-            }
-            return String.Empty;
-        }
-
-        string GetMethodName()
-        {
-            XElement nameElement = element.Element("Name");
-            if (nameElement != null) {
-                return GetMethodName(nameElement.Value);
-            }
-            return String.Empty;
-        }
-        
-        string GetMethodName(string methodSignature)
-        {
-            int startIndex = methodSignature.IndexOf("::");
-            int endIndex = methodSignature.IndexOf('(', startIndex);
-            return methodSignature
-                .Substring(startIndex, endIndex - startIndex)
-                .Substring(2);
-        }
-    }
-=======
 	public class CodeCoverageMethodElement
 	{
 		XElement element;
@@ -845,5 +435,4 @@
 				.Substring(2);
 		}
 	}
->>>>>>> 8e03a75b
 }