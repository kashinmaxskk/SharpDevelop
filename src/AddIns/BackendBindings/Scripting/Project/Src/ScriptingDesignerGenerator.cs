﻿// Copyright (c) AlphaSierraPapa for the SharpDevelop Team (for details please see \doc\copyright.txt)
// This code is distributed under the GNU LGPL (for details please see \doc\license.txt)

using System;
using System.CodeDom;
using System.CodeDom.Compiler;
using System.Collections;
using System.Collections.Generic;
using System.ComponentModel;
using System.ComponentModel.Design;
using System.ComponentModel.Design.Serialization;

using ICSharpCode.FormsDesigner;
using ICSharpCode.SharpDevelop;
using ICSharpCode.SharpDevelop.Dom;
using ICSharpCode.SharpDevelop.Editor;
using ICSharpCode.SharpDevelop.Project;

namespace ICSharpCode.Scripting
{
	public abstract class ScriptingDesignerGenerator : IScriptingDesignerGenerator
	{
		FormsDesignerViewContent viewContent;
		ITextEditorOptions textEditorOptions;
		
		public ITextEditorOptions TextEditorOptions {
			get { return textEditorOptions; }
		}
		
		public ScriptingDesignerGenerator(ITextEditorOptions textEditorOptions)
		{
			this.textEditorOptions = textEditorOptions;
		}
		
		public Type CodeDomProviderType {
			get { return null; }
		}
		
		public FormsDesignerViewContent ViewContent {
			get { return viewContent; }
		}
		
		public void Attach(FormsDesignerViewContent viewContent)
		{
			this.viewContent = viewContent;
		}
		
		public void Detach()
		{
			this.viewContent = null;
		}
		
		public IEnumerable<OpenedFile> GetSourceFiles(out OpenedFile designerCodeFile)
		{
			designerCodeFile = viewContent.PrimaryFile;
			return new [] {designerCodeFile};
		}
		
		public void MergeFormChanges(CodeCompileUnit unit)
		{
		}
		
		/// <summary>
		/// Returns a list of method names that could be used as an
		/// event handler with the specified event.
		/// </summary>
		public ICollection GetCompatibleMethods(EventDescriptor edesc)
		{
			ParseInformation parseInfo = ParseFile();
			return GetCompatibleMethods(parseInfo);
		}
		
		/// <summary>
		/// Parses the form or user control being designed.
		/// </summary>
		ParseInformation ParseFile()
		{
			string fileName = viewContent.DesignerCodeFile.FileName;
			string textContent = viewContent.DesignerCodeFileContent;
			return ParseFile(fileName, textContent);
		}
				
		/// <summary>
		/// The default implementation calls the ParserService.ParseFile. This
		/// method is overridable so the class can be easily tested without
		/// the ParserService being required.
		/// </summary>
		protected virtual ParseInformation ParseFile(string fileName, string textContent)
		{
			return ParserService.ParseFile(fileName, new StringTextBuffer(textContent));
		}
		
		ICollection GetCompatibleMethods(ParseInformation parseInfo)
		{
			IClass c = GetClass(parseInfo.CompilationUnit);
			return GetCompatibleMethods(c);
		}
		
		/// <summary>
		/// Gets the form or user control class from the compilation unit.
		/// </summary>
		IClass GetClass(ICompilationUnit unit)
		{
			return unit.Classes[0];
		}
		
		ICollection GetCompatibleMethods(IClass c)
		{
			ArrayList methods = new ArrayList();
			foreach (IMethod method in c.Methods) {
				if (IsCompatibleMethod(method)) {
					methods.Add(method.Name);
				}
			}
			return methods;
		}
		
		bool IsCompatibleMethod(IMethod method)
		{
			return method.Parameters.Count == 2;
		}

		public void NotifyComponentRenamed(object component, string newName, string oldName)
		{
		}
		
		/// <summary>
		/// Updates the InitializeComponent method's body with the generated code.
		/// </summary>
		public void MergeRootComponentChanges(IDesignerHost host, IDesignerSerializationManager serializationManager)
		{
			ParseInformation parseInfo = ParseFile();
			Merge(host, ViewContent.DesignerCodeFileDocument, parseInfo.CompilationUnit, serializationManager);
		}
		
		/// <summary>
		/// Merges the generated code into the specified document.
		/// </summary>
		/// <param name="component">The designer host.</param>
		/// <param name="document">The document that the generated code will be merged into.</param>
		/// <param name="parseInfo">The current compilation unit for the <paramref name="document"/>.</param>
		public void Merge(IDesignerHost host, IDocument document, ICompilationUnit compilationUnit, IDesignerSerializationManager serializationManager)
		{
			IMethod method = GetInitializeComponents(compilationUnit);			
			string methodBody = GenerateMethodBody(method, host, serializationManager);
			UpdateMethodBody(document, method, methodBody);
		}
		
		public string GenerateMethodBody(IMethod method, IDesignerHost host, IDesignerSerializationManager serializationManager)
		{
			int indent = GetIndent(method);
			string rootNamespace = GetProjectRootNamespace(method.CompilationUnit);
			IScriptingCodeDomSerializer serializer = CreateCodeDomSerializer(textEditorOptions);
			return serializer.GenerateInitializeComponentMethodBody(host, serializationManager, rootNamespace, indent);
		}
		
		public int GetIndent(IMethod method)
		{
			int indent = method.Region.BeginColumn;
			if (textEditorOptions.ConvertTabsToSpaces) {
				indent = (indent / textEditorOptions.IndentationSize);
				if (textEditorOptions.IndentationSize > 1) {
					indent += 1;
				}
			}
			return indent;
		}
		
		public string GetProjectRootNamespace(ICompilationUnit compilationUnit)
		{
			IProject project = compilationUnit.ProjectContent.Project as IProject;
			if (project != null) {
				return project.RootNamespace;
			}
			return String.Empty;
		}
		
		public virtual IScriptingCodeDomSerializer CreateCodeDomSerializer(ITextEditorOptions options)
		{
			return null;
		}

		public void UpdateMethodBody(IDocument document, IMethod method, string methodBody)
		{
			DomRegion methodRegion = GetBodyRegionInDocument(method);
			int startOffset = GetStartOffset(document, methodRegion);
			int endOffset = GetEndOffset(document, methodRegion);

			document.Replace(startOffset, endOffset - startOffset, methodBody);
		}
		
		public virtual DomRegion GetBodyRegionInDocument(IMethod method)
		{
			return DomRegion.Empty;
		}
		
		/// <summary>
		/// Gets the non-generated InitializeComponents from parse info.
		/// </summary>
		public static IMethod GetInitializeComponents(ParseInformation parseInfo)
		{
			return GetInitializeComponents(parseInfo.CompilationUnit);
		}
		
		/// <summary>
		/// Gets the non-generated InitializeComponents from the compilation unit.
		/// </summary>
		public static IMethod GetInitializeComponents(ICompilationUnit unit)
		{
			foreach (IClass c in unit.Classes) {
				if (FormsDesignerSecondaryDisplayBinding.BaseClassIsFormOrControl(c)) {
					IMethod method = FormsDesignerSecondaryDisplayBinding.GetInitializeComponents(c);
					if (method != null) {
						return method;
					}
				}
			}
			return null;
		}

		/// <summary>
		/// Gets the start offset of the region.
		/// </summary>
		static int GetStartOffset(IDocument document, DomRegion region)
		{
			return document.PositionToOffset(region.BeginLine, region.BeginColumn);			
		}
		
		/// <summary>
		/// Gets the end offset of the region.
		/// </summary>
		static int GetEndOffset(IDocument document, DomRegion region)
		{
			if (region.EndLine > document.TotalNumberOfLines) {
				// At end of document.
				return document.TextLength;
			} 
			return document.PositionToOffset(region.EndLine, region.EndColumn);
		}
		
		/// <summary>
		/// Inserts an event handler.
		/// </summary>
		public bool InsertComponentEvent(IComponent component, EventDescriptor edesc, string eventMethodName, string body, out string file, out int position)
		{		
			position = GetExistingEventHandler(eventMethodName);
			if (position == -1) {
				// Ensure the text editor has the latest version
				// of the source code before we insert any new code.
				viewContent.MergeFormChanges();
				
				// Insert the event handler at the end of the class.
				IDocument doc = ViewContent.DesignerCodeFileDocument;
				string eventHandler = CreateEventHandler(eventMethodName, body, TextEditorOptions.IndentationString);
				position = InsertEventHandler(doc, eventHandler);
			}
			
			// Set the filename so it refers to the form being designed.
			file = ViewContent.DesignerCodeFile.FileName;
					
			return true;
		}
		
		/// <summary>
		/// Checks if the event handler already exists.
		/// </summary>
		/// <returns>The line position of the first line of the existing event handler.</returns>
		int GetExistingEventHandler(string methodName)
		{
			ParseInformation parseInfo = ParseFile();
			IClass c = GetClass(parseInfo.CompilationUnit);
			foreach (IMethod method in c.Methods) {
				if ((method.Name == methodName) && (method.Parameters.Count == 2)) {
					return method.Region.BeginLine;
				}
			}
			return -1;
		}
		
		public virtual string CreateEventHandler(string eventMethodName, string body, string indentation)
		{
			return String.Empty;
		}
		
		public virtual int InsertEventHandler(IDocument document, string eventHandler)
		{
			return 0;
<<<<<<< HEAD
		}		
		
		public CodeDomProvider CreateCodeDomProvider()
		{
			throw new NotImplementedException();
=======
>>>>>>> dfef26e0
		}
	}
}<|MERGE_RESOLUTION|>--- conflicted
+++ resolved
@@ -285,14 +285,11 @@
 		public virtual int InsertEventHandler(IDocument document, string eventHandler)
 		{
 			return 0;
-<<<<<<< HEAD
-		}		
+		}
 		
 		public CodeDomProvider CreateCodeDomProvider()
 		{
 			throw new NotImplementedException();
-=======
->>>>>>> dfef26e0
 		}
 	}
 }