﻿// <file>
//     <copyright see="prj:///doc/copyright.txt"/>
//     <license see="prj:///doc/license.txt"/>
//     <owner name="Matthew Ward" email="mrward@users.sourceforge.net"/>
//     <version>$Revision$</version>
// </file>

using ICSharpCode.SharpDevelop.Refactoring;
using System;
using System.CodeDom;
using System.ComponentModel;
using System.ComponentModel.Design;
using System.Drawing;
using System.IO;
using System.Windows.Forms;
using ICSharpCode.PythonBinding;
using ICSharpCode.SharpDevelop.Dom;
using ICSharpCode.TextEditor;
using ICSharpCode.TextEditor.Document;
using NUnit.Framework;
using PythonBinding.Tests.Utils;

namespace PythonBinding.Tests.Designer
{
	/// <summary>
	/// Tests that the GeneratedInitializeComponentMethod class
	/// can merge the changes into the text editor.
	/// </summary>
	[TestFixture]
	public class MergeFormTestFixture
	{
		IDocument document;
		MockResourceService resourceService;
		MockResourceWriter resourceWriter;
		
		[TestFixtureSetUp]
		public void SetUpFixture()
		{
			resourceWriter = new MockResourceWriter();
			resourceService = new MockResourceService();
			resourceService.SetResourceWriter(resourceWriter);
			
			using (TextEditorControl textEditor = new TextEditorControl()) {
				document = textEditor.Document;
				textEditor.Text = GetTextEditorCode();

				PythonParser parser = new PythonParser();
				ICompilationUnit compilationUnit = parser.Parse(new DefaultProjectContent(), @"test.py", document.TextContent);

				using (DesignSurface designSurface = new DesignSurface(typeof(Form))) {
					IDesignerHost host = (IDesignerHost)designSurface.GetService(typeof(IDesignerHost));
					Form form = (Form)host.RootComponent;
					form.ClientSize = new Size(499, 309);

					PropertyDescriptorCollection descriptors = TypeDescriptor.GetProperties(form);
					PropertyDescriptor namePropertyDescriptor = descriptors.Find("Name", false);
					namePropertyDescriptor.SetValue(form, "MainForm");
					
<<<<<<< HEAD
					PythonDesignerGenerator.Merge(form, new TextEditorDocument(document), compilationUnit, new MockTextEditorProperties());
=======
					PythonDesignerGenerator.Merge(form, document, compilationUnit, new MockTextEditorProperties(), resourceService);
>>>>>>> ae509da4
				}
			}
		}
		
		[Test]
		public void MergedDocumentText()
		{
			string expectedText = GetTextEditorCode().Replace(GetTextEditorInitializeComponentMethod(), GetGeneratedInitializeComponentMethod());
			Assert.AreEqual(expectedText, document.TextContent);
		}
		
		[Test]
		public void ResourceWriterDisposed()
		{
			Assert.IsTrue(resourceWriter.IsDisposed);
		}

		string GetGeneratedCode()
		{
			return  "from System.Windows.Forms import Form\r\n" +
					"\r\n" +
					"class MainForm(System.Windows.Forms.Form):\r\n" +
					"\tdef __init__(self):\r\n" +
					"\t\tself.InitializeComponent()\r\n" +
					"\t\r\n" +
					GetGeneratedInitializeComponentMethod();
		}
		
		string GetGeneratedInitializeComponentMethod()
		{
			return	"\tdef InitializeComponent(self):\r\n" +
					"\t\tself.SuspendLayout()\r\n" +
					"\t\t# \r\n" +
					"\t\t# MainForm\r\n" +
					"\t\t# \r\n" + 
					"\t\tself.ClientSize = System.Drawing.Size(499, 309)\r\n" +
					"\t\tself.Name = \"MainForm\"\r\n" +
					"\t\tself.ResumeLayout(False)\r\n" +
					"\t\tself.PerformLayout()\r\n";						
		}
		
		string GetTextEditorCode()
		{
			return "from System.Windows.Forms import Form\r\n" +
					"\r\n" +
					"class MainForm(Form):\r\n" +
					"\tdef __init__(self):\r\n" +
					"\t\tself.InitializeComponent()\r\n" +
					"\t\r\n" +
				GetTextEditorInitializeComponentMethod();
		}
		
		string GetTextEditorInitializeComponentMethod()
		{
			return "\tdef InitializeComponent(self):\r\n" +
					"\t\tpass\r\n"; 						
		}
	}
}<|MERGE_RESOLUTION|>--- conflicted
+++ resolved
@@ -56,11 +56,7 @@
 					PropertyDescriptor namePropertyDescriptor = descriptors.Find("Name", false);
 					namePropertyDescriptor.SetValue(form, "MainForm");
 					
-<<<<<<< HEAD
-					PythonDesignerGenerator.Merge(form, new TextEditorDocument(document), compilationUnit, new MockTextEditorProperties());
-=======
-					PythonDesignerGenerator.Merge(form, document, compilationUnit, new MockTextEditorProperties(), resourceService);
->>>>>>> ae509da4
+					PythonDesignerGenerator.Merge(form, new TextEditorDocument(document), compilationUnit, new MockTextEditorProperties(), resourceService);
 				}
 			}
 		}
