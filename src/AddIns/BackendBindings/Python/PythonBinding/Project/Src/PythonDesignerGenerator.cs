﻿// <file>
//     <copyright see="prj:///doc/copyright.txt"/>
//     <license see="prj:///doc/license.txt"/>
//     <owner name="Matthew Ward" email="mrward@users.sourceforge.net"/>
//     <version>$Revision$</version>
// </file>

using System;
using System.CodeDom;
using System.CodeDom.Compiler;
using System.Collections;
using System.Collections.Generic;
using System.ComponentModel;
using System.ComponentModel.Design;
using System.ComponentModel.Design.Serialization;
using System.Text;
using System.Windows.Forms;

using ICSharpCode.FormsDesigner;
using ICSharpCode.SharpDevelop;
using ICSharpCode.SharpDevelop.Dom;
using ICSharpCode.SharpDevelop.Editor;
using ICSharpCode.SharpDevelop.Project;

namespace ICSharpCode.PythonBinding
{
	public interface IPythonDesignerGenerator : IDesignerGenerator
	{
		/// <summary>
		/// Updates the python form or user control's InitializeComponent method with any 
		/// changes to the designed form or user control.
		/// </summary>
		void MergeRootComponentChanges(IDesignerHost host, IDesignerSerializationManager serializationManager);
	}
	
	/// <summary>
	/// Form's designer generator for the Python language.
	/// </summary>
	public class PythonDesignerGenerator : IPythonDesignerGenerator
	{
		FormsDesignerViewContent viewContent;
		ICSharpCode.TextEditor.Document.ITextEditorProperties textEditorProperties;
		
		public PythonDesignerGenerator(ICSharpCode.TextEditor.Document.ITextEditorProperties textEditorProperties)
		{
			this.textEditorProperties = textEditorProperties;
		}
		
		/// <summary>
		/// Gets the Python code dom provider.
		/// </summary>
		public CodeDomProvider CodeDomProvider {
			get { return null; }
		}
		
		public void Attach(FormsDesignerViewContent viewContent)
		{
			this.viewContent = viewContent;
		}
		
		public void Detach()
		{
			this.viewContent = null;
		}
		
		public IEnumerable<OpenedFile> GetSourceFiles(out OpenedFile designerCodeFile)
		{
			designerCodeFile = this.ViewContent.PrimaryFile;
			return new [] {designerCodeFile};
		}
		
		public void MergeFormChanges(CodeCompileUnit unit)
		{
		}
		
		public void NotifyFormRenamed(string newName)
		{
		}
		
		/// <summary>
		/// Updates the InitializeComponent method's body with the generated code.
		/// </summary>
		public void MergeRootComponentChanges(IDesignerHost host, IDesignerSerializationManager serializationManager)
		{
			ParseInformation parseInfo = ParseFile();
			Merge(host, ViewContent.DesignerCodeFileDocument, parseInfo.CompilationUnit, textEditorProperties, serializationManager);
		}
		
		/// <summary>
		/// Merges the generated code into the specified document.
		/// </summary>
		/// <param name="component">The designer host.</param>
		/// <param name="document">The document that the generated code will be merged into.</param>
		/// <param name="parseInfo">The current compilation unit for the <paramref name="document"/>.</param>
		public static void Merge(IDesignerHost host, IDocument document, ICompilationUnit compilationUnit, ICSharpCode.TextEditor.Document.ITextEditorProperties textEditorProperties, IDesignerSerializationManager serializationManager)
		{
			// Get the document's initialize components method.
			IMethod method = GetInitializeComponents(compilationUnit);
			
			// Generate the python source code.
			PythonCodeDomSerializer serializer = new PythonCodeDomSerializer(NRefactoryToPythonConverter.GetIndentString(textEditorProperties));
			int indent = method.Region.BeginColumn;
			if (textEditorProperties.ConvertTabsToSpaces) {
				indent = (indent / textEditorProperties.IndentationSize);
				if (textEditorProperties.IndentationSize > 1) {
					indent += 1;
				}
			}
			string rootNamespace = GetProjectRootNamespace(compilationUnit);
			string methodBody = serializer.GenerateInitializeComponentMethodBody(host, serializationManager, rootNamespace, indent);
			
			// Merge the code.
			DomRegion methodRegion = GetBodyRegionInDocument(method);
			int startOffset = GetStartOffset(document, methodRegion);
			int endOffset = GetEndOffset(document, methodRegion);

			document.Replace(startOffset, endOffset - startOffset, methodBody);
		}
		
		/// <summary>
		/// Inserts an event handler.
		/// </summary>
		public bool InsertComponentEvent(IComponent component, EventDescriptor edesc, string eventMethodName, string body, out string file, out int position)
		{		
			position = GetExistingEventHandler(eventMethodName);
			if (position == -1) {
				// Ensure the text editor has the latest version
				// of the source code before we insert any new code.
				viewContent.MergeFormChanges();
				
				// Insert the event handler at the end of the class with an extra 
				// new line before it.
				IDocument doc = viewContent.DesignerCodeFileDocument;
<<<<<<< HEAD
				string eventHandler = CreateEventHandler(eventMethodName, body, "\t");
				int line = doc.TotalNumberOfLines;
				IDocumentLine lastLineSegment = doc.GetLine(line);
=======
				string eventHandler = CreateEventHandler(eventMethodName, body, NRefactoryToPythonConverter.GetIndentString(textEditorProperties));
				int line = doc.LineSegmentCollection.Count;
				LineSegment lastLineSegment = doc.GetLineSegment(line - 1);
>>>>>>> badb902c
				int offset = lastLineSegment.Offset + lastLineSegment.Length;
	
				string newContent = "\r\n" + eventHandler;
				if (lastLineSegment.Length > 0) {
					// Add an extra new line between the last line and the event handler.
					newContent = "\r\n" + newContent;
				}
				doc.Insert(offset, newContent);
				
				// Set position so it points to the line
				// where the event handler was inserted.
				position = line + 1;
			}
			
			// Set the filename so it refers to the form being designed.
			file = viewContent.DesignerCodeFile.FileName;
					
			return true;
		}
		
		/// <summary>
		/// Returns a list of method names that could be used as an
		/// event handler with the specified event.
		/// </summary>
		public ICollection GetCompatibleMethods(EventDescriptor edesc)
		{
			// Get the form or user control class.
			ParseInformation parseInfo = ParseFile();
			
			// Look at the form's methods and see which are compatible.
			ArrayList methods = new ArrayList();
			IClass c = GetClass(parseInfo.CompilationUnit);
			foreach (IMethod method in c.Methods) {
				if (method.Parameters.Count == 2) {
					methods.Add(method.Name);
				}
			}
			
			return methods;
		}
		
		/// <summary>
		/// Gets the non-generated InitializeComponents from parse info.
		/// </summary>
		public static IMethod GetInitializeComponents(ParseInformation parseInfo)
		{
			return GetInitializeComponents(parseInfo.CompilationUnit);
		}
		
		/// <summary>
		/// Gets the non-generated InitializeComponents from the compilation unit.
		/// </summary>
		public static IMethod GetInitializeComponents(ICompilationUnit unit)
		{
			foreach (IClass c in unit.Classes) {
				if (FormsDesignerSecondaryDisplayBinding.BaseClassIsFormOrControl(c)) {
					IMethod method = FormsDesignerSecondaryDisplayBinding.GetInitializeComponents(c);
					if (method != null) {
						return method;
					}
				}
			}
			return null;			
		}
		
		/// <summary>
		/// Converts from the DOM region to a document region.
		/// </summary>
		public static DomRegion GetBodyRegionInDocument(IMethod method)
		{
			DomRegion bodyRegion = method.BodyRegion;
			return new DomRegion(bodyRegion.BeginLine + 1, 1, bodyRegion.EndLine + 1, 1);			
		}
		
		/// <summary>
		/// Gets the view content attached to this generator.
		/// </summary>
		public FormsDesignerViewContent ViewContent {
			get { return viewContent; }
		}
		
		/// <summary>
		/// The default implementation calls the ParserService.ParseFile. This
		/// method is overridable so the class can be easily tested without
		/// the ParserService being required.
		/// </summary>
		protected virtual ParseInformation ParseFile(string fileName, string textContent)
		{
			return ParserService.ParseFile(fileName, new StringTextBuffer(textContent));
		}
		
		/// <summary>
		/// Returns the generated event handler.
		/// </summary>
		/// <param name="indentation">The indent string to use for the event handler.</param>
		protected string CreateEventHandler(string eventMethodName, string body, string indentation)
		{			
			if (String.IsNullOrEmpty(body)) {
				body = "pass";
			}

			StringBuilder eventHandler = new StringBuilder();
			
			eventHandler.Append(indentation);
			eventHandler.Append("def ");
			eventHandler.Append(eventMethodName);
			eventHandler.Append("(self, sender, e):");
			eventHandler.AppendLine();			
			eventHandler.Append(indentation);
			eventHandler.Append(NRefactoryToPythonConverter.GetIndentString(textEditorProperties));
			eventHandler.Append(body);
			
			return eventHandler.ToString();
		}
		
		/// <summary>
		/// Gets the form or user control class from the compilation unit.
		/// </summary>
		IClass GetClass(ICompilationUnit unit)
		{
			return unit.Classes[0];
		}

		/// <summary>
		/// Gets the start offset of the region.
		/// </summary>
		static int GetStartOffset(IDocument document, DomRegion region)
		{
			return document.PositionToOffset(region.BeginLine, region.BeginColumn);			
		}
		
		/// <summary>
		/// Gets the end offset of the region.
		/// </summary>
		static int GetEndOffset(IDocument document, DomRegion region)
		{
			if (region.EndLine > document.TotalNumberOfLines) {
				// At end of document.
				return document.TextLength;
			} 
			return document.PositionToOffset(region.EndLine, region.EndColumn);
		}
		
		/// <summary>
		/// Checks if the event handler already exists.
		/// </summary>
		/// <returns>The line position of the first line of the existing event handler.</returns>
		int GetExistingEventHandler(string methodName)
		{
			ParseInformation parseInfo = ParseFile();
			IClass c = GetClass(parseInfo.CompilationUnit);
			foreach (IMethod method in c.Methods) {
				if ((method.Name == methodName) && (method.Parameters.Count == 2)) {
					return method.Region.BeginLine;
				}
			}
			return -1;
		}
		
		/// <summary>
		/// Parses the form or user control being designed.
		/// </summary>
		ParseInformation ParseFile()
		{
			return ParseFile(this.ViewContent.DesignerCodeFile.FileName, this.ViewContent.DesignerCodeFileContent);
		}
		
		static string GetProjectRootNamespace(ICompilationUnit compilationUnit)
		{
			IProject project = compilationUnit.ProjectContent.Project as IProject;
			if (project != null) {
				return project.RootNamespace;
			}
			return String.Empty;
		}
	}
}<|MERGE_RESOLUTION|>--- conflicted
+++ resolved
@@ -131,15 +131,9 @@
 				// Insert the event handler at the end of the class with an extra 
 				// new line before it.
 				IDocument doc = viewContent.DesignerCodeFileDocument;
-<<<<<<< HEAD
-				string eventHandler = CreateEventHandler(eventMethodName, body, "\t");
+				string eventHandler = CreateEventHandler(eventMethodName, body, NRefactoryToPythonConverter.GetIndentString(textEditorProperties));
 				int line = doc.TotalNumberOfLines;
 				IDocumentLine lastLineSegment = doc.GetLine(line);
-=======
-				string eventHandler = CreateEventHandler(eventMethodName, body, NRefactoryToPythonConverter.GetIndentString(textEditorProperties));
-				int line = doc.LineSegmentCollection.Count;
-				LineSegment lastLineSegment = doc.GetLineSegment(line - 1);
->>>>>>> badb902c
 				int offset = lastLineSegment.Offset + lastLineSegment.Length;
 	
 				string newContent = "\r\n" + eventHandler;
