--- conflicted
+++ resolved
@@ -157,16 +157,12 @@
 		}
 		 */
 		
-<<<<<<< HEAD
 		protected override IProjectContent CreateProjectContent()
 		{
 			return new CSharpProjectContent();
 		}
 		
-		protected override ProjectBehavior GetOrCreateBehavior()
-=======
 		protected override ProjectBehavior CreateDefaultBehavior()
->>>>>>> 377114e1
 		{
 			return new CSharpProjectBehavior(this, base.CreateDefaultBehavior());
 		}
