--- conflicted
+++ resolved
@@ -72,30 +72,19 @@
     <None Include="FSharpBinding.addin">
       <CopyToOutputDirectory>Always</CopyToOutputDirectory>
     </None>
-<<<<<<< HEAD
-    <EmbeddedResource Include="Templates\ConsoleProject.xpt">
-      <CopyToOutputDirectory>Never</CopyToOutputDirectory>
-    </EmbeddedResource>
     <EmbeddedResource Include="Templates\EmptyClass.xft">
       <CopyToOutputDirectory>Never</CopyToOutputDirectory>
     </EmbeddedResource>
-=======
-    <None Include="Templates\EmptyClass.xft">
-      <CopyToOutputDirectory>Always</CopyToOutputDirectory>
-    </None>
-    <None Include="Templates\FSharp2LibraryProject.xpt">
-      <CopyToOutputDirectory>Always</CopyToOutputDirectory>
-    </None>
-    <None Include="Templates\FSharp2ConsoleProject.xpt">
-      <CopyToOutputDirectory>Always</CopyToOutputDirectory>
-    </None>
-    <None Include="Templates\FSharp3LibraryProject.xpt">
-      <CopyToOutputDirectory>Always</CopyToOutputDirectory>
-    </None>
-    <None Include="Templates\FSharp3ConsoleProject.xpt">
-      <CopyToOutputDirectory>Always</CopyToOutputDirectory>
-    </None>
->>>>>>> 53acc254
+    <EmbeddedResource Include="Templates\FSharp2ConsoleProject.xpt">
+      <CopyToOutputDirectory>Never</CopyToOutputDirectory>
+    </EmbeddedResource>
+    <EmbeddedResource Include="Templates\FSharp3LibraryProject.xpt">
+      <CopyToOutputDirectory>Never</CopyToOutputDirectory>
+    </EmbeddedResource>
+    <EmbeddedResource Include="Templates\FSharp3ConsoleProject.xpt">
+      <CopyToOutputDirectory>Never</CopyToOutputDirectory>
+    </EmbeddedResource>
+    <EmbeddedResource Include="Templates\FSharp2LibraryProject.xpt" />
   </ItemGroup>
   <ItemGroup>
     <ProjectReference Include="..\..\..\Libraries\NRefactory\ICSharpCode.NRefactory\ICSharpCode.NRefactory.csproj">
