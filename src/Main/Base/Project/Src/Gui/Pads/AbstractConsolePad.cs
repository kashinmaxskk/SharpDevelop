﻿// Copyright (c) AlphaSierraPapa for the SharpDevelop Team (for details please see \doc\copyright.txt)
// This code is distributed under the GNU LGPL (for details please see \doc\license.txt)

using ICSharpCode.AvalonEdit;
using ICSharpCode.Core.Presentation;
using System;
using System.Collections.Generic;
using System.Linq;
using System.Windows;
using System.Windows.Controls;
using System.Windows.Input;
using System.Windows.Media;
using ICSharpCode.AvalonEdit.Document;
using ICSharpCode.AvalonEdit.Editing;
using ICSharpCode.AvalonEdit.Highlighting;
using ICSharpCode.Core;
using ICSharpCode.SharpDevelop.Editor;
using ICSharpCode.SharpDevelop.Editor.AvalonEdit;

namespace ICSharpCode.SharpDevelop.Gui
{
	public abstract class AbstractConsolePad : AbstractPadContent, IEditable, IPositionable, ITextEditorProvider, IToolsHost
	{
		const string toolBarTreePath = "/SharpDevelop/Pads/CommonConsole/ToolBar";
		
		DockPanel panel;
		protected ConsoleControl console;
		ToolBar toolbar;
		
		bool cleared;
		IList<string> history;
		int historyPointer;
		
		protected AbstractConsolePad()
		{
			this.panel = new DockPanel();
			
			this.console = new ConsoleControl();
			
			// creating the toolbar accesses the WordWrap property, so we must do this after creating the console
			this.toolbar = BuildToolBar();
			this.toolbar.SetValue(DockPanel.DockProperty, Dock.Top);
			
			this.panel.Children.Add(toolbar);
			this.panel.Children.Add(console);
			
			this.history = new List<string>();
			
			this.console.editor.TextArea.PreviewKeyDown += (sender, e) => {
				e.Handled = HandleInput(e.Key);
			};
			
			this.console.editor.TextArea.TextEntered += new TextCompositionEventHandler(AbstractConsolePadTextEntered);
			
			this.InitializeConsole();
		}

		protected virtual void AbstractConsolePadTextEntered(object sender, TextCompositionEventArgs e)
		{
		}
		
		protected virtual ToolBar BuildToolBar()
		{
			return ToolBarService.CreateToolBar(panel, this, toolBarTreePath);
		}
		
		public virtual ITextEditor TextEditor {
			get {
				return console.TextEditor;
			}
		}
		
		public override object Control {
			get { return panel; }
		}
		
		public override object InitiallyFocusedControl {
			get { return console.editor; }
		}
		
		string GetText()
		{
			return this.TextEditor.Document.Text;
		}
		
		/// <summary>
		/// Creates a snapshot of the editor content.
		/// This method is thread-safe.
		/// </summary>
		public ITextBuffer CreateSnapshot()
		{
			return new StringTextBuffer(GetText());
		}
		
		string IEditable.Text {
			get {
				return GetText();
			}
		}
		
		public virtual ICSharpCode.SharpDevelop.Editor.IDocument GetDocumentForFile(OpenedFile file)
		{
			return null;
		}
		
		#region IPositionable implementation
		void IPositionable.JumpTo(int line, int column)
		{
			this.TextEditor.JumpTo(line, column);
		}
		
		int IPositionable.Line {
			get {
				return this.TextEditor.Caret.Line;
			}
		}
		
		int IPositionable.Column {
			get {
				return this.TextEditor.Caret.Column;
			}
		}
		#endregion
		
		object IToolsHost.ToolsContent {
			get { return TextEditorSideBar.Instance; }
		}
		
		protected virtual bool HandleInput(Key key) {
			switch (key) {
				case Key.Back:
				case Key.Delete:
					if (console.editor.SelectionStart == 0 &&
					    console.editor.SelectionLength == console.editor.Document.TextLength) {
						ClearConsole();
						return true;
					}
					return false;
				case Key.Down:
					if (console.CommandText.Contains("\n"))
						return false;
					this.historyPointer = Math.Min(this.historyPointer + 1, this.history.Count);
					if (this.historyPointer == this.history.Count)
						console.CommandText = "";
					else
						console.CommandText = this.history[this.historyPointer];
					console.editor.ScrollToEnd();
					return true;
				case Key.Up:
					if (console.CommandText.Contains("\n"))
						return false;
					this.historyPointer = Math.Max(this.historyPointer - 1, 0);
					if (this.historyPointer == this.history.Count)
						console.CommandText = "";
					else
						console.CommandText = this.history[this.historyPointer];
						console.editor.ScrollToEnd();
						return true;
					case Key.Return:
						if (Keyboard.Modifiers == ModifierKeys.Shift)
							return false;
						int caretOffset = this.console.TextEditor.Caret.Offset;
						string commandText = console.CommandText;
						cleared = false;
						if (AcceptCommand(commandText)) {
							IDocument document = console.TextEditor.Document;
							if (!cleared) {
								if (document.GetCharAt(document.TextLength - 1) != '\n')
									document.Insert(document.TextLength, Environment.NewLine);
								AppendPrompt();
								console.TextEditor.Select(document.TextLength, 0);
							} else {
								console.CommandText = "";
							}
							cleared = false;
							this.history.Add(commandText);
							this.historyPointer = this.history.Count;
							console.editor.ScrollToEnd();
							return true;
						}
						return false;
				default:
					return false;
			}
		}
		
		/// <summary>
		/// Deletes the content of the console and prints a new prompt.
		/// </summary>
		public void ClearConsole()
		{
			this.console.editor.Document.Text = "";
			cleared = true;
			AppendPrompt();
		}
		
		/// <summary>
		/// Deletes the console history.
		/// </summary>
		public void DeleteHistory()
		{
			this.history.Clear();
			this.historyPointer = 0;
		}
		
		public void SetHighlighting(string language)
		{
			if (this.console != null)
				this.console.SetHighlighting(language);
		}
		
		public bool WordWrap {
			get { return this.console.editor.WordWrap; }
			set { this.console.editor.WordWrap = value; }
		}
		
		protected abstract string Prompt {
			get;
		}
		
		protected abstract bool AcceptCommand(string command);
		
		protected virtual void InitializeConsole()
		{
			AppendPrompt();
		}
		
		protected virtual void AppendPrompt()
		{
			console.Append(Prompt);
			console.SetReadonly();
			console.editor.Document.UndoStack.ClearAll();
		}
		
		protected void AppendLine(string text)
		{
			console.Append(text + Environment.NewLine);
		}
		
		protected void Append(string text)
		{
			console.Append(text);
		}
		
		protected void InsertBeforePrompt(string text)
		{
			int endOffset = this.console.readOnlyRegion.EndOffset;
			bool needScrollDown = this.console.editor.CaretOffset >= endOffset;
			this.console.editor.Document.Insert(endOffset - Prompt.Length, text);
			this.console.editor.ScrollToEnd();
			this.console.SetReadonly(endOffset + text.Length);
		}
		
		protected virtual void Clear()
		{
			this.ClearConsole();
		}
	}
	
	public class ConsoleControl : Grid
	{
		internal AvalonEdit.TextEditor editor;
		internal ITextEditor editorAdapter;
		internal BeginReadOnlySectionProvider readOnlyRegion;
		
<<<<<<< HEAD
		public event TextCompositionEventHandler TextAreaTextEntered;
		public event KeyEventHandler TextAreaPreviewKeyDown;
=======
		static TextEditorOptions consoleOptions;
>>>>>>> c610e1b0
		
		public ConsoleControl()
		{
			this.ColumnDefinitions.Add(new ColumnDefinition() { Width = new GridLength(1, GridUnitType.Star) });
			this.RowDefinitions.Add(new RowDefinition() { Height = new GridLength(1, GridUnitType.Star) });
			
			object tmp;
			
			this.editorAdapter = EditorControlService.CreateEditor(out tmp);
			
			this.editor = (AvalonEdit.TextEditor)tmp;
			this.editor.SetValue(Grid.ColumnProperty, 0);
			this.editor.SetValue(Grid.RowProperty, 0);
			this.editor.ShowLineNumbers = false;
			
			if (consoleOptions == null) {
				consoleOptions = new TextEditorOptions(editor.Options);
				consoleOptions.AllowScrollBelowDocument = false;
			}
			
			this.editor.Options = consoleOptions;
			
			this.Children.Add(editor);
			
			editor.TextArea.ReadOnlySectionProvider = readOnlyRegion = new BeginReadOnlySectionProvider();
			
			editor.TextArea.TextEntered += new TextCompositionEventHandler(editor_TextArea_TextEntered);
			editor.TextArea.PreviewKeyDown += new KeyEventHandler(editor_TextArea_PreviewKeyDown);
		}
		
		public ITextEditor TextEditor {
			get {
				return editorAdapter;
			}
		}
		
		public void SetHighlighting(string language)
		{
			editor.SyntaxHighlighting = HighlightingManager.Instance.GetDefinition(language);
		}
		
		public void Append(string text)
		{
			editor.AppendText(text);
		}
		
		/// <summary>
		/// Sets the readonly region to a specified offset.
		/// </summary>
		public void SetReadonly(int offset)
		{
			readOnlyRegion.EndOffset = offset;
		}
		
		/// <summary>
		/// Sets the readonly region to the end of the document.
		/// </summary>
		public void SetReadonly()
		{
			readOnlyRegion.EndOffset = editor.Document.TextLength;
		}
		
		/// <summary>
		/// Hides the scroll bar.
		/// </summary>
		public void HideScrollBar()
		{
			this.editor.HorizontalScrollBarVisibility = ScrollBarVisibility.Hidden;
			this.editor.VerticalScrollBarVisibility = ScrollBarVisibility.Auto;
		}
		
		public int CommandOffset {
			get { return readOnlyRegion.EndOffset; }
		}
		
		/// <summary>
		/// Gets/sets the command text displayed at the command prompt.
		/// </summary>
		public string CommandText {
			get {
				return editor.Document.GetText(new TextSegment() { StartOffset = readOnlyRegion.EndOffset, EndOffset = editor.Document.TextLength });
			}
			set {
				editor.Document.Replace(new TextSegment() { StartOffset = readOnlyRegion.EndOffset, EndOffset = editor.Document.TextLength }, value);
			}
		}
		
		void editor_TextArea_TextEntered(object sender, TextCompositionEventArgs e)
		{
			TextCompositionEventHandler handler = TextAreaTextEntered;
			
			if (handler != null)
				handler(this, e);
		}
		
		void editor_TextArea_PreviewKeyDown(object sender, KeyEventArgs e)
		{
			KeyEventHandler handler = TextAreaPreviewKeyDown;
			
			if (handler != null)
				handler(this, e);
		}
	}
	
	public class BeginReadOnlySectionProvider : IReadOnlySectionProvider
	{
		public int EndOffset { get; set; }
		
		public bool CanInsert(int offset)
		{
			return offset >= EndOffset;
		}
		
		public IEnumerable<ISegment> GetDeletableSegments(ISegment segment)
		{
			if (segment.EndOffset < this.EndOffset)
				return Enumerable.Empty<ISegment>();
			
			return new[] {
				new TextSegment() {
					StartOffset = Math.Max(this.EndOffset, segment.Offset),
					EndOffset = segment.EndOffset
				}
			};
		}
	}
	
	class ClearConsoleCommand : AbstractMenuCommand
	{
		public override void Run()
		{
			var pad = this.Owner as AbstractConsolePad;
			if (pad != null)
				pad.ClearConsole();
		}
	}
	
	class DeleteHistoryCommand : AbstractMenuCommand
	{
		public override void Run()
		{
			var pad = this.Owner as AbstractConsolePad;
			if (pad != null)
				pad.DeleteHistory();
		}
	}
	
	class ToggleConsoleWordWrapCommand : AbstractCheckableMenuCommand
	{
		AbstractConsolePad pad;
		
		public override object Owner {
			get { return base.Owner; }
			set {
				if (!(value is AbstractConsolePad))
					throw new Exception("Owner has to be a AbstractConsolePad");
				pad = value as AbstractConsolePad;
				base.Owner = value;
			}
		}
		
		public override bool IsChecked {
			get { return pad.WordWrap; }
			set { pad.WordWrap = value; }
		}
		
		public override void Run()
		{
			IsChecked = !IsChecked;
		}
	}
}<|MERGE_RESOLUTION|>--- conflicted
+++ resolved
@@ -263,12 +263,10 @@
 		internal ITextEditor editorAdapter;
 		internal BeginReadOnlySectionProvider readOnlyRegion;
 		
-<<<<<<< HEAD
 		public event TextCompositionEventHandler TextAreaTextEntered;
 		public event KeyEventHandler TextAreaPreviewKeyDown;
-=======
+		
 		static TextEditorOptions consoleOptions;
->>>>>>> c610e1b0
 		
 		public ConsoleControl()
 		{
