﻿// Copyright (c) AlphaSierraPapa for the SharpDevelop Team (for details please see \doc\copyright.txt)
// This code is distributed under the GNU LGPL (for details please see \doc\license.txt)

using System;
using System.Collections.Generic;
using System.Collections.ObjectModel;
using System.Linq;
using System.Net;
using System.Runtime.Remoting.Messaging;
using System.Web.Services.Description;
using System.Web.Services.Discovery;
using System.Windows;
using System.Windows.Controls;
using System.Windows.Input;
using System.Windows.Media.Imaging;

using ICSharpCode.Core.Presentation;
using ICSharpCode.SharpDevelop.Project;
using ICSharpCode.SharpDevelop.Project.Commands;
using ICSharpCode.SharpDevelop.Widgets;

namespace ICSharpCode.SharpDevelop.Gui.Dialogs.ReferenceDialog.ServiceReference
{
	public class AddServiceReferenceViewModel : ViewModelBase
	{
		string header = "To see a list of available services on a specific server, enter a service URL and click Go.";
		string noUrl = "Please enter the address of the Service.";
		string title =  "Add Service Reference";
		string waitMessage = "Please wait....";
		string defaultNameSpace;
		string serviceDescriptionMessage;
		
		ObservableCollection<ImageAndDescription> twoValues;
		
		ServiceReferenceUrlHistory urlHistory = new ServiceReferenceUrlHistory();
		string selectedService;
		IProject project;
		ServiceReferenceGenerator serviceGenerator;
		List<CheckableAssemblyReference> assemblyReferences;
		
		List<ServiceItem> items = new List<ServiceItem>();
		ServiceItem myItem;
		
		Uri discoveryUri;
		ServiceReferenceDiscoveryClient serviceReferenceDiscoveryClient;
		
		public AddServiceReferenceViewModel(IProject project)
		{
			this.project = project;
			this.serviceGenerator = new ServiceReferenceGenerator(project);
			this.assemblyReferences = serviceGenerator.GetCheckableAssemblyReferences().ToList();
			HeadLine = header;
			
			GoCommand = new RelayCommand(DiscoverServices);
			AdvancedDialogCommand = new RelayCommand(ShowAdvancedOptions);
			TwoValues = new ObservableCollection<ImageAndDescription>();
		}
		
		public ICommand GoCommand { get; private set; }
		
		void DiscoverServices()
		{
			Uri uri = TryGetUri();
			if (uri != null) {
				ServiceDescriptionMessage = waitMessage;
				StartDiscovery(uri);
			}
		}
		
		Uri TryGetUri()
		{
			return TryGetUri(selectedService);
		}
		
		Uri TryGetUri(string url)
		{
			if (String.IsNullOrEmpty(url)) {
				ServiceDescriptionMessage = noUrl;
				return null;
			}
			
			try {
				return new Uri(url);
			} catch (Exception ex) {
				ServiceDescriptionMessage = ex.Message;
			}
			return null;
		}
		
		public ICommand AdvancedDialogCommand { get; private set; }
		
		void ShowAdvancedOptions()
		{
			var vm = new AdvancedServiceViewModel(serviceGenerator.Options.Clone());
			vm.AssembliesToReference.AddRange(assemblyReferences);
			var view = new AdvancedServiceDialog();
			view.DataContext = vm;
			if (view.ShowDialog() ?? false) {
				serviceGenerator.Options = vm.Options;
				serviceGenerator.UpdateAssemblyReferences(assemblyReferences);
			}
		}
		
		void StartDiscovery(Uri uri)
		{
			if (serviceReferenceDiscoveryClient != null) {
				serviceReferenceDiscoveryClient.DiscoveryComplete -= ServiceReferenceDiscoveryComplete;
			}
			serviceReferenceDiscoveryClient = new ServiceReferenceDiscoveryClient();
			serviceReferenceDiscoveryClient.DiscoveryComplete += ServiceReferenceDiscoveryComplete;
			
			discoveryUri = uri;
			serviceReferenceDiscoveryClient.Discover(uri);
		}

		void ServiceReferenceDiscoveryComplete(object sender, ServiceReferenceDiscoveryEventArgs e)
		{
			if (Object.ReferenceEquals(serviceReferenceDiscoveryClient, sender)) {
				if (e.HasError) {
					OnWebServiceDiscoveryError(e.Error);
				} else {
					DiscoveredWebServices(e.Services);
				}
			}
		}
		
		void OnWebServiceDiscoveryError(Exception ex)
		{
			ServiceDescriptionMessage = ex.Message;
			ICSharpCode.Core.LoggingService.Debug("DiscoveryCompleted: " + ex.ToString());
		}
		
		void DiscoveredWebServices(ServiceDescriptionCollection services)
		{
			ServiceDescriptionMessage = String.Format("{0} service(s) found at address {1}", services.Count, discoveryUri);
			if (services.Count > 0) {
				AddUrlToHistory(discoveryUri);
			}
			DefaultNameSpace = GetDefaultNamespace();
			FillItems(services);
			string referenceName = ServiceReferenceHelper.GetReferenceName(discoveryUri);
		}
		
		void AddUrlToHistory(Uri discoveryUri)
		{
			urlHistory.AddUrl(discoveryUri);
			RaisePropertyChanged("MruServices");
		}
		
		/// <summary>
		/// Gets the namespace to be used with the generated web reference code.
		/// </summary>
		string GetDefaultNamespace()
		{
			if (discoveryUri != null) {
				return discoveryUri.Host;
			}
			return String.Empty;
		}
		
		public string Title
		{
			get { return title; }
			set {
				title = value;
				OnPropertyChanged();
			}
		}
		
		public string HeadLine { get; set; }
		
<<<<<<< HEAD
		string discoverButtonContent;
		
		public string DiscoverButtonContent {
			get { return discoverButtonContent; }
			set {
				discoverButtonContent = value;
				OnPropertyChanged();
				OnPropertyChanged();
			}
		}
		
		public List<string> MruServices {
			get { return mruServices; }
			set {
				mruServices = value;
				OnPropertyChanged();
			}
=======
		public List<string> MruServices {
			get { return urlHistory.Urls; }
>>>>>>> 47edcedd
		}
		
		public string SelectedService {
			get { return selectedService; }
			set {
				selectedService = value;
				OnPropertyChanged();
			}
		}
	
		public List <ServiceItem> ServiceItems {
			get { return items; }
			set {
				items = value;
				OnPropertyChanged();
			}
		}
		
		public ServiceItem ServiceItem {
			get { return myItem; }
			set {
				myItem = value;
				UpdateListView();
				OnPropertyChanged();
			}
		}
		
		public string ServiceDescriptionMessage {
			get { return serviceDescriptionMessage; }
			set {
				serviceDescriptionMessage = value;
				OnPropertyChanged();
			}
		}
		
		public string DefaultNameSpace {
			get { return defaultNameSpace; }
			set {
				defaultNameSpace = value;
				OnPropertyChanged();
			}
		}
		
		public ObservableCollection<ImageAndDescription> TwoValues {
			get { return twoValues; }
			set {
				twoValues = value;
				OnPropertyChanged();
			}
		}
		
		//http://mikehadlow.blogspot.com/2006/06/simple-wsdl-object.html
		
		void UpdateListView()
		{
			TwoValues.Clear();
			if (ServiceItem.Tag is ServiceDescription) {
				ServiceDescription desc = (ServiceDescription)ServiceItem.Tag;
				var tv = new ImageAndDescription("Icons.16x16.Interface", desc.RetrievalUrl);
				TwoValues.Add(tv);
			} else if (ServiceItem.Tag is PortType) {
				PortType portType = (PortType)ServiceItem.Tag;
				foreach (Operation op in portType.Operations) {
					TwoValues.Add(new ImageAndDescription("Icons.16x16.Method", op.Name));
				}
			}
		}
		
		void FillItems(ServiceDescriptionCollection descriptions)
		{
			foreach (ServiceDescription element in descriptions) {
				Add(element);
			}
		}
		
		void Add(ServiceDescription description)
		{
			var items = new List<ServiceItem>();
			string name = ServiceReferenceHelper.GetServiceName(description);
			var rootNode = new ServiceItem(name);
			rootNode.Tag = description;

			foreach (Service service in description.Services) {
				var serviceNode = new ServiceItem(service.Name);
				serviceNode.Tag = service;
				items.Add(serviceNode);
				foreach (PortType portType  in description.PortTypes) {
					var portNode = new ServiceItem("Icons.16x16.Interface", portType.Name);
					portNode.Tag = portType;
					serviceNode.SubItems.Add(portNode);
				}
			}
			ServiceItems = items;
		}
		
		public bool CanAddServiceReference()
		{
			return GetServiceUri() != null && ValidateNamespace();
		}
		
		bool ValidateNamespace()
		{
			if (String.IsNullOrEmpty(defaultNameSpace)) {
				ServiceDescriptionMessage = "No namespace specified.";
				return false;
			}
				
			if (!WebReference.IsValidNamespace(defaultNameSpace) || !WebReference.IsValidReferenceName(defaultNameSpace)) {
				ServiceDescriptionMessage = "Namespace contains invalid characters.";
			}
			return true;
		}
		
		public void AddServiceReference()
		{
			CompilerMessageView.Instance.BringToFront();
			Uri uri = GetServiceUri();
			if (uri == null)
				return;
			
			try {
				serviceGenerator.Options.ServiceName = defaultNameSpace;
				serviceGenerator.Options.Url = uri.ToString();
				serviceGenerator.AddServiceReference();
				new RefreshProjectBrowser().Run();
			} catch (Exception ex) {
				ICSharpCode.Core.LoggingService.Error("Failed to add service reference.", ex);
			}
		}
		
		Uri GetServiceUri()
		{
			if (discoveryUri != null) {
				return discoveryUri;
			}
			return TryGetUri();
		}
	}
	
	public class ImageAndDescription
	{
		public ImageAndDescription(BitmapSource bitmapSource, string description)
		{
			Image = bitmapSource;
			Description = description;
		}
		
		public ImageAndDescription(string resourceName, string description)
			: this(PresentationResourceService.GetBitmapSource(resourceName), description)
		{
		}
		
		public BitmapSource Image { get; set; }
		public string Description { get; set; }
	}
	
	public class ServiceItem : ImageAndDescription
	{
		List<ServiceItem> subItems = new List<ServiceItem>();
			
		public ServiceItem(string description)
			: base((BitmapSource)null, description)
		{
		}
		
		public ServiceItem(string resourceName, string description)
			: base(resourceName, description)
		{
		}
		
		public object Tag { get; set; }
		
		public List<ServiceItem> SubItems {
			get { return subItems; }
			set { subItems = value; }
		}
	}
	
	public class CheckableAssemblyReference : ImageAndDescription
	{
		static BitmapSource ReferenceImage;

		ReferenceProjectItem projectItem;
		
		public CheckableAssemblyReference(ReferenceProjectItem projectItem)
			: this(projectItem.AssemblyName.ShortName)
		{
			this.projectItem = projectItem;
		}
		
		protected CheckableAssemblyReference(string description)
			: base(GetReferenceImage(), description)
		{
		}
		
		static BitmapSource GetReferenceImage()
		{
			try {
				if (ReferenceImage == null) {
					ReferenceImage = PresentationResourceService.GetBitmapSource("Icons.16x16.Reference");
				}
				return ReferenceImage;
			} catch (Exception) {
				return null;
			}
		}
		
		public bool ItemChecked { get; set; }
		
		public string GetFileName()
		{
			if (projectItem != null) {
				return projectItem.FileName;
			}
			return Description;
		}
	}
}<|MERGE_RESOLUTION|>--- conflicted
+++ resolved
@@ -144,7 +144,7 @@
 		void AddUrlToHistory(Uri discoveryUri)
 		{
 			urlHistory.AddUrl(discoveryUri);
-			RaisePropertyChanged("MruServices");
+			OnPropertyChanged("MruServices");
 		}
 		
 		/// <summary>
@@ -169,28 +169,8 @@
 		
 		public string HeadLine { get; set; }
 		
-<<<<<<< HEAD
-		string discoverButtonContent;
-		
-		public string DiscoverButtonContent {
-			get { return discoverButtonContent; }
-			set {
-				discoverButtonContent = value;
-				OnPropertyChanged();
-				OnPropertyChanged();
-			}
-		}
-		
-		public List<string> MruServices {
-			get { return mruServices; }
-			set {
-				mruServices = value;
-				OnPropertyChanged();
-			}
-=======
 		public List<string> MruServices {
 			get { return urlHistory.Urls; }
->>>>>>> 47edcedd
 		}
 		
 		public string SelectedService {
