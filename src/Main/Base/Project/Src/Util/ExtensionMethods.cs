﻿// <file>
//     <copyright see="prj:///doc/copyright.txt"/>
//     <license see="prj:///doc/license.txt"/>
//     <owner name="Daniel Grunwald" email="daniel@danielgrunwald.de"/>
//     <version>$Revision$</version>
// </file>

using ICSharpCode.SharpDevelop.Gui;
using System;
using System.Collections;
using System.Collections.Generic;
using System.Collections.ObjectModel;
using System.Linq;
<<<<<<< HEAD
using System.Windows;
using System.Windows.Controls;
using System.Windows.Documents;
=======
using System.Text;
>>>>>>> 426aec58
using System.Windows.Forms;
using WinForms = System.Windows.Forms;

namespace ICSharpCode.SharpDevelop
{
	/// <summary>
	/// Extension methods used in SharpDevelop.
	/// </summary>
	public static class ExtensionMethods
	{
		/// <summary>
		/// Runs an action for all elements in the input.
		/// </summary>
		public static void ForEach<T>(this IEnumerable<T> input, Action<T> action)
		{
			if (input == null)
				throw new ArgumentNullException("input");
			foreach (T element in input) {
				action(element);
			}
		}
		
		/// <summary>
		/// Casts the elements in input to B.
		/// This method can be removed in .NET 4.0 - it's no longer necessary with covariance.
		/// </summary>
		public static IEnumerable<B> UpCast<A, B>(this IEnumerable<A> input) where A : B
		{
			foreach (A o in input)
				yield return o;
		}
		
		/// <summary>
		/// Adds all <paramref name="elements"/> to <paramref name="list"/>.
		/// </summary>
		public static void AddRange<T>(this ICollection<T> list, IEnumerable<T> elements)
		{
			foreach (T o in elements)
				list.Add(o);
		}
		
		public static ReadOnlyCollection<T> AsReadOnly<T>(this T[] arr)
		{
			return Array.AsReadOnly(arr);
		}
		
		public static string Join(this IEnumerable<string> input, string separator)
		{
			return string.Join(separator, input.ToArray());
		}
		
		public static IEnumerable<WinForms.Control> GetRecursive(this WinForms.Control.ControlCollection collection)
		{
			foreach (WinForms.Control ctl in collection) {
				yield return ctl;
				foreach (WinForms.Control subCtl in ctl.Controls.GetRecursive()) {
					yield return subCtl;
				}
			}
		}
		
<<<<<<< HEAD
		/// <summary>
		/// Creates an array containing a part of the array (similar to string.Substring).
		/// </summary>
		public static T[] Splice<T>(this T[] array, int startIndex)
		{
			if (array == null)
				throw new ArgumentNullException("array");
			return Splice(array, startIndex, array.Length - startIndex);
		}
		
		/// <summary>
		/// Creates an array containing a part of the array (similar to string.Substring).
		/// </summary>
		public static T[] Splice<T>(this T[] array, int startIndex, int length)
		{
			if (array == null)
				throw new ArgumentNullException("array");
			if (startIndex < 0 || startIndex > array.Length)
				throw new ArgumentOutOfRangeException("startIndex", startIndex, "Value must be between 0 and " + array.Length);
			if (length < 0 || length > array.Length - startIndex)
				throw new ArgumentOutOfRangeException("length", length, "Value must be between 0 and " + (array.Length - startIndex));
			T[] result = new T[length];
			Array.Copy(array, startIndex, result, 0, length);
			return result;
		}
		
		/// <summary>
		/// Gets the IWin32Window associated with a WPF window.
		/// </summary>
		public static WinForms.IWin32Window GetWin32Window(this System.Windows.Window window)
		{
			var wnd = System.Windows.PresentationSource.FromVisual(window) as System.Windows.Interop.IWin32Window;
			if (wnd != null)
				return new Win32WindowAdapter(wnd);
			else
				return null;
		}
		
		sealed class Win32WindowAdapter : WinForms.IWin32Window
		{
			readonly System.Windows.Interop.IWin32Window window;
			
			public Win32WindowAdapter(System.Windows.Interop.IWin32Window window)
			{
				this.window = window;
			}
			
			public IntPtr Handle {
				get { return window.Handle; }
			}
		}
		
		/// <summary>
		/// Sets the Content property of the specified ControlControl to the specified content.
		/// If the content is a Windows-Forms control, it is wrapped in a WindowsFormsHost.
		/// If the content control already contains a WindowsFormsHost with that content,
		/// the old WindowsFormsHost is kept.
		/// When a WindowsFormsHost is replaced with another content, the host is disposed (but the control
		/// inside the host isn't)
		/// </summary>
		public static void SetContent(this ContentControl contentControl, object content)
		{
			SetContent(contentControl, content, null);
		}
		
		public static void SetContent(this ContentControl contentControl, object content, object serviceObject)
		{
			if (contentControl == null)
				throw new ArgumentNullException("contentControl");
			// serviceObject = object implementing the old clipboard/undo interfaces
			// to allow WinForms AddIns to handle WPF commands
			
			var host = contentControl.Content as SDWindowsFormsHost;
			if (host != null) {
				if (host.Child == content) {
					host.ServiceObject = serviceObject;
					return;
				}
				host.Dispose();
			}
			if (content is WinForms.Control) {
				contentControl.Content = new SDWindowsFormsHost {
					Child = (WinForms.Control)content,
					ServiceObject = serviceObject,
					DisposeChild = false
				};
			} else if (content is string) {
				contentControl.Content = new TextBlock {
					Text = content.ToString(),
					TextWrapping = TextWrapping.Wrap
				};
			} else {
				contentControl.Content = content;
			}
		}
		
		#region System.Drawing <-> WPF conversions
		public static System.Drawing.Point ToSystemDrawing(this Point p)
		{
			return new System.Drawing.Point((int)p.X, (int)p.Y);
		}
		
		public static System.Drawing.Size ToSystemDrawing(this Size s)
		{
			return new System.Drawing.Size((int)s.Width, (int)s.Height);
		}
		
		public static System.Drawing.Rectangle ToSystemDrawing(this Rect r)
		{
			return new System.Drawing.Rectangle(r.TopLeft.ToSystemDrawing(), r.Size.ToSystemDrawing());
		}
		
		public static Point ToWpf(this System.Drawing.Point p)
		{
			return new Point(p.X, p.Y);
		}
		
		public static Size ToWpf(this System.Drawing.Size s)
		{
			return new Size(s.Width, s.Height);
		}
		
		public static Rect ToWpf(this System.Drawing.Rectangle rect)
		{
			return new Rect(rect.Location.ToWpf(), rect.Size.ToWpf());
		}
		#endregion
=======
		public static string Replace(this string original, string pattern, string replacement, StringComparison comparisonType)
		{
			if (original == null)
				throw new ArgumentNullException("original");
			if (pattern == null)
				throw new ArgumentNullException("pattern");
			if (pattern.Length == 0)
				throw new ArgumentException("String cannot be of zero length.", "pattern");
			if (comparisonType != StringComparison.Ordinal && comparisonType != StringComparison.OrdinalIgnoreCase)
				throw new NotSupportedException("Currently only ordinal comparisons are implemented.");
			
			StringBuilder result = new StringBuilder(original.Length);
			int currentPos = 0;
			int nextMatch = original.IndexOf(pattern, comparisonType);
			while (nextMatch >= 0) {
				result.Append(original, currentPos, nextMatch - currentPos);
				// The following line restricts this method to ordinal comparisons:
				// for non-ordinal comparisons, the match length might be different than the pattern length.
				currentPos = nextMatch + pattern.Length;
				result.Append(replacement);
				
				nextMatch = original.IndexOf(pattern, currentPos, comparisonType);
			}
			
			result.Append(original, currentPos, original.Length - currentPos);
			return result.ToString();
		}
>>>>>>> 426aec58
	}
}<|MERGE_RESOLUTION|>--- conflicted
+++ resolved
@@ -11,13 +11,10 @@
 using System.Collections.Generic;
 using System.Collections.ObjectModel;
 using System.Linq;
-<<<<<<< HEAD
 using System.Windows;
 using System.Windows.Controls;
 using System.Windows.Documents;
-=======
 using System.Text;
->>>>>>> 426aec58
 using System.Windows.Forms;
 using WinForms = System.Windows.Forms;
 
@@ -79,7 +76,6 @@
 			}
 		}
 		
-<<<<<<< HEAD
 		/// <summary>
 		/// Creates an array containing a part of the array (similar to string.Substring).
 		/// </summary>
@@ -207,7 +203,7 @@
 			return new Rect(rect.Location.ToWpf(), rect.Size.ToWpf());
 		}
 		#endregion
-=======
+		
 		public static string Replace(this string original, string pattern, string replacement, StringComparison comparisonType)
 		{
 			if (original == null)
@@ -235,6 +231,5 @@
 			result.Append(original, currentPos, original.Length - currentPos);
 			return result.ToString();
 		}
->>>>>>> 426aec58
 	}
 }