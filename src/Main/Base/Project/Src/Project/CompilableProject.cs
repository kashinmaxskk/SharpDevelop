--- conflicted
+++ resolved
@@ -266,7 +266,11 @@
 			}
 		}
 		
-<<<<<<< HEAD
+		protected override ProjectBehavior CreateDefaultBehavior()
+		{
+			return new DotNetStartBehavior(this, base.CreateDefaultBehavior());
+		}
+		
 		
 		public override void Dispose()
 		{
@@ -275,11 +279,6 @@
 					parseProjectContentContainer.Dispose();
 			}
 			base.Dispose();
-=======
-		protected override ProjectBehavior CreateDefaultBehavior()
-		{
-			return new DotNetStartBehavior(this, base.CreateDefaultBehavior());
->>>>>>> 377114e1
 		}
 		
 		#region IUpgradableProject
