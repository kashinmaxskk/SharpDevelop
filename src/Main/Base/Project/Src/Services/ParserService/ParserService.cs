--- conflicted
+++ resolved
@@ -445,41 +445,39 @@
 					return;
 				
 				if (fileContent == null) {
-<<<<<<< HEAD
+					// GetParseableFileContent must not be called inside any lock
+					// (otherwise we'd risk deadlocks because GetParseableFileContent must invoke on the main thread)
+					fileContent = GetParseableFileContent(fileName);
+
 					// No file content was specified. Because the callers of this method already check for currently open files,
 					// we can assume that the file isn't open and simply read it from disk.
 					lock (this) {
 						// Don't bother reading the file if this FileEntry was already disposed.
 						if (this.disposed)
 							return;
+
+
+
+
+
+
+
+
+
+
+
 					}
 					string fileAsString;
 					try {
 						fileAsString = ICSharpCode.AvalonEdit.Utils.FileReader.ReadFileContent(fileName, DefaultFileEncoding);
 					} catch (IOException) {
+						// It is possible that the file gets deleted/becomes inaccessible while a background parse
+						// operation is enqueued, so we have to handle IO exceptions.
 						return;
 					} catch (UnauthorizedAccessException) {
 						return;
 					}
 					fileContent = new StringTextSource(fileAsString);
-=======
-					// GetParseableFileContent must not be called inside any lock
-					// (otherwise we'd risk deadlocks because GetParseableFileContent must invoke on the main thread)
-					try {
-						fileContent = GetParseableFileContent(fileName);
-					} catch (System.Reflection.TargetInvocationException ex) {
-						// It is possible that the file gets deleted/becomes inaccessible while a background parse
-						// operation is enqueued, so we have to handle IO exceptions.
-						if (ex.InnerException is IOException || ex.InnerException is UnauthorizedAccessException)
-							return null;
-						else
-							throw;
-					} catch (IOException) {
-						return null;
-					} catch (UnauthorizedAccessException) {
-						return null;
-					}
->>>>>>> dfef26e0
 				}
 				
 				ITextSourceVersion fileContentVersion = fileContent.Version;
