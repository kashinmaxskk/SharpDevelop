﻿// Copyright (c) AlphaSierraPapa for the SharpDevelop Team (for details please see \doc\copyright.txt)
// This code is distributed under the GNU LGPL (for details please see \doc\license.txt)

using System;
using System.Collections.Generic;
using System.IO;
using System.Text;
using System.Windows;
using System.Windows.Forms;

using ICSharpCode.Core;
using ICSharpCode.Editor;
using ICSharpCode.NRefactory;
using ICSharpCode.SharpDevelop.Bookmarks;
using ICSharpCode.SharpDevelop.Editor;
using ICSharpCode.SharpDevelop.Gui;
using ICSharpCode.SharpDevelop.Project;
using Mono.Cecil;

namespace ICSharpCode.SharpDevelop.Debugging
{
	public static class DebuggerService
	{
		static IDebugger   currentDebugger;
		static DebuggerDescriptor[] debuggers;
		static string      oldLayoutConfiguration = "Default";

		static DebuggerService()
		{
			ProjectService.SolutionLoaded += delegate {
				ClearDebugMessages();
			};
			
			BookmarkManager.Added   += BookmarkAdded;
			BookmarkManager.Removed += BookmarkRemoved;
			
			ExternalDebugInformation = new Dictionary<int, object>();
		}
		
		static void GetDescriptors()
		{
			if (debuggers == null) {
				debuggers = AddInTree.BuildItems<DebuggerDescriptor>("/SharpDevelop/Services/DebuggerService/Debugger", null, false).ToArray();
			}
		}
		
		static IDebugger GetCompatibleDebugger()
		{
			GetDescriptors();
			IProject project = null;
			if (ProjectService.OpenSolution != null) {
				project = ProjectService.OpenSolution.StartupProject;
			}
			foreach (DebuggerDescriptor d in debuggers) {
				if (d.Debugger != null && d.Debugger.CanDebug(project)) {
					return d.Debugger;
				}
			}
			return new DefaultDebugger();
		}
		
		/// <summary>
		/// Gets the current debugger. The debugger addin is loaded on demand; so if you
		/// just want to check a property like IsDebugging, check <see cref="IsDebuggerLoaded"/>
		/// before using this property.
		/// </summary>
		public static IDebugger CurrentDebugger {
			get {
				if (currentDebugger == null) {
					currentDebugger = GetCompatibleDebugger();
					currentDebugger.DebugStarting += new EventHandler(OnDebugStarting);
					currentDebugger.DebugStarted += new EventHandler(OnDebugStarted);
					currentDebugger.DebugStopped += new EventHandler(OnDebugStopped);
				}
				return currentDebugger;
			}
		}
		
		public static DebuggerDescriptor Descriptor {
			get {
				GetDescriptors();
				if (debuggers.Length > 0)
					return debuggers[0];
				return null;
			}
		}
		
		/// <summary>
		/// Returns true if debugger is already loaded.
		/// </summary>
		public static bool IsDebuggerLoaded {
			get {
				return currentDebugger != null;
			}
		}
		
		static bool debuggerStarted;
		
		/// <summary>
		/// Gets whether the debugger is currently active.
		/// </summary>
		public static bool IsDebuggerStarted {
			get { return debuggerStarted; }
		}
		
		#region Debug third party code
		
		/// <summary>
		/// Gets or sets the external debug information.
		/// <summary>This constains the code mappings and local variables.</summary>
		/// </summary>
		public static Dictionary<int, object> ExternalDebugInformation { get; set; }
		
		/// <summary>
		/// Gets or sets the current token and IL offset. Used for step in/out.
		/// </summary>
		public static Tuple<int, int> DebugStepInformation { get; set; }
		
		#endregion
		
		public static event EventHandler DebugStarting;
		public static event EventHandler DebugStarted;
		public static event EventHandler DebugStopped;
		
		static IAnalyticsMonitorTrackedFeature debugFeature;
		
		static void OnDebugStarting(object sender, EventArgs e)
		{
			WorkbenchSingleton.Workbench.WorkbenchLayout.StoreConfiguration();
			LayoutConfiguration.CurrentLayoutName = "Debug";
			
			debugFeature = AnalyticsMonitorService.TrackFeature("Debugger");
			
			ClearDebugMessages();
			
			if (DebugStarting != null)
				DebugStarting(null, e);
		}
		
		static void OnDebugStarted(object sender, EventArgs e)
		{
			debuggerStarted = true;
			if (DebugStarted != null)
				DebugStarted(null, e);
		}
		
		static void OnDebugStopped(object sender, EventArgs e)
		{
			debuggerStarted = false;
			if (debugFeature != null)
				debugFeature.EndTracking();
			
			RemoveCurrentLineMarker();
			WorkbenchSingleton.Workbench.WorkbenchLayout.StoreConfiguration();
			LayoutConfiguration.CurrentLayoutName = oldLayoutConfiguration;
			if (DebugStopped != null)
				DebugStopped(null, e);
		}
		
		static MessageViewCategory debugCategory = null;
		
		static void EnsureDebugCategory()
		{
			if (debugCategory == null) {
				MessageViewCategory.Create(ref debugCategory, "Debug", "${res:MainWindow.Windows.OutputWindow.DebugCategory}");
			}
		}

		public static void ClearDebugMessages()
		{
			EnsureDebugCategory();
			debugCategory.ClearText();
		}

		public static void PrintDebugMessage(string msg)
		{
			EnsureDebugCategory();
			debugCategory.AppendText(msg);
		}

		public static event EventHandler<BreakpointBookmarkEventArgs> BreakPointChanged;
		public static event EventHandler<BreakpointBookmarkEventArgs> BreakPointAdded;
		public static event EventHandler<BreakpointBookmarkEventArgs> BreakPointRemoved;
		
		static void OnBreakPointChanged(BreakpointBookmarkEventArgs e)
		{
			if (BreakPointChanged != null) {
				BreakPointChanged(null, e);
			}
		}
		
		static void OnBreakPointAdded(BreakpointBookmarkEventArgs e)
		{
			if (BreakPointAdded != null) {
				BreakPointAdded(null, e);
			}
		}
		
		static void OnBreakPointRemoved(BreakpointBookmarkEventArgs e)
		{
			if (BreakPointRemoved != null) {
				BreakPointRemoved(null, e);
			}
		}
		
		public static IList<BreakpointBookmark> Breakpoints {
			get {
				List<BreakpointBookmark> breakpoints = new List<BreakpointBookmark>();
				foreach (SDBookmark bookmark in BookmarkManager.Bookmarks) {
					BreakpointBookmark breakpoint = bookmark as BreakpointBookmark;
					if (breakpoint != null) {
						breakpoints.Add(breakpoint);
					}
				}
				return breakpoints.AsReadOnly();
			}
		}
		
		static void BookmarkAdded(object sender, BookmarkEventArgs e)
		{
			BreakpointBookmark bb = e.Bookmark as BreakpointBookmark;
			if (bb != null) {
				bb.LineNumberChanged += BookmarkChanged;
				OnBreakPointAdded(new BreakpointBookmarkEventArgs(bb));
			}
		}
		
		static void BookmarkRemoved(object sender, BookmarkEventArgs e)
		{
			BreakpointBookmark bb = e.Bookmark as BreakpointBookmark;
			if (bb != null) {
				bb.RemoveMarker();
				OnBreakPointRemoved(new BreakpointBookmarkEventArgs(bb));
			}
		}
		
		static void BookmarkChanged(object sender, EventArgs e)
		{
			BreakpointBookmark bb = sender as BreakpointBookmark;
			if (bb != null) {
				OnBreakPointChanged(new BreakpointBookmarkEventArgs(bb));
			}
		}
		
		public static void ToggleBreakpointAt(ITextEditor editor, int lineNumber)
		{
			BookmarkManager.ToggleBookmark(
				editor, lineNumber,
				b => b.CanToggle && b is BreakpointBookmark,
				location => new BreakpointBookmark(editor.FileName, location, BreakpointAction.Break, "", ""));
		}
		
		public static void ToggleBreakpointAt(MemberReference memberReference, ITextEditor editor, int lineNumber)
		{
			// no bookmark on the line: create a new breakpoint
			BookmarkManager.ToggleBookmark(
				editor, lineNumber,
				b => b.CanToggle,
				location => new DecompiledBreakpointBookmark(
					memberReference, 0, 0, editor.FileName, location, BreakpointAction.Break, "", ""));
		}
		
		/* TODO: reimplement this stuff
		static void ViewContentOpened(object sender, ViewContentEventArgs e)
		{
				textArea.IconBarMargin.MouseDown += IconBarMouseDown;
				textArea.ToolTipRequest          += TextAreaToolTipRequest;
				textArea.MouseLeave              += TextAreaMouseLeave;
		}*/
		
		public static void RemoveCurrentLineMarker()
		{
			CurrentLineBookmark.Remove();
		}
		
		public static void JumpToCurrentLine(string sourceFullFilename, int startLine, int startColumn, int endLine, int endColumn)
		{
			IViewContent viewContent = FileService.OpenFile(sourceFullFilename);
			if (viewContent is ITextEditorProvider)
				((ITextEditorProvider)viewContent).TextEditor.JumpTo(startLine, startColumn);
			CurrentLineBookmark.SetPosition(viewContent, startLine, startColumn, endLine, endColumn);
		}
		
		#region Tool tips
		/// <summary>
		/// Gets debugger tooltip information for the specified position.
		/// A descriptive string for the element or a DebuggerTooltipControl
		/// showing its current value (when in debugging mode) can be returned
		/// through the ToolTipRequestEventArgs.SetTooltip() method.
		/// </summary>
		internal static void HandleToolTipRequest(ToolTipRequestEventArgs e)
		{
			if (!e.InDocument)
				return;
			Location logicPos = e.LogicalPosition;
			var doc = e.Editor.Document;
			string fileName;
			if (!File.Exists(e.Editor.FileName)) {
				dynamic viewContent = WorkbenchSingleton.Workbench.ActiveViewContent;
				fileName = string.Format("decompiled/{0}.cs", viewContent.FullTypeName);
			} else {
				fileName = e.Editor.FileName;
			}
			
			IExpressionFinder expressionFinder = ParserService.GetExpressionFinder(fileName);
			if (expressionFinder == null)
				return;
<<<<<<< HEAD
			var currentLine = doc.GetLineByNumber(logicPos.Y);
=======
			
			var currentLine = doc.GetLine(logicPos.Y);
>>>>>>> 5f66310a
			if (logicPos.X > currentLine.Length)
				return;
			/*
			string textContent = doc.Text;
			ExpressionResult expressionResult = expressionFinder.FindFullExpression(textContent, doc.PositionToOffset(logicPos.Line, logicPos.Column));
			string expression = (expressionResult.Expression ?? "").Trim();
			if (expression.Length > 0) {
				// Look if it is variable
				ResolveResult result = ParserService.Resolve(expressionResult, logicPos.Y, logicPos.X, fileName, textContent);
				bool debuggerCanShowValue;
				string toolTipText = GetText(result, expression, out debuggerCanShowValue);
				if (Control.ModifierKeys == Keys.Control) {
					toolTipText = "expr: " + expressionResult.ToString() + "\n" + toolTipText;
					debuggerCanShowValue = false;
				}
				if (toolTipText != null) {
					if (debuggerCanShowValue && currentDebugger != null) {
						object toolTip = currentDebugger.GetTooltipControl(e.LogicalPosition, expressionResult.Expression);
						if (toolTip != null)
							e.SetToolTip(toolTip);
						else
							e.SetToolTip(toolTipText);
					} else {
						e.SetToolTip(toolTipText);
					}
				}
			} else {
				#if DEBUG
				if (Control.ModifierKeys == Keys.Control) {
					e.SetToolTip("no expr: " + expressionResult.ToString());
				}
				#endif
			}*/
		}
		
		/*
		static string GetText(ResolveResult result, string expression, out bool debuggerCanShowValue)
		{
			debuggerCanShowValue = false;
			if (result == null) {
				// when pressing control, show the expression even when it could not be resolved
				return (Control.ModifierKeys == Keys.Control) ? "" : null;
			}
			if (result is MixedResolveResult)
				return GetText(((MixedResolveResult)result).PrimaryResult, expression, out debuggerCanShowValue);
			else if (result is DelegateCallResolveResult)
				return GetText(((DelegateCallResolveResult)result).Target, expression, out debuggerCanShowValue);
			
			IAmbience ambience = AmbienceService.GetCurrentAmbience();
			ambience.ConversionFlags = ConversionFlags.StandardConversionFlags | ConversionFlags.UseFullyQualifiedMemberNames;
			if (result is MemberResolveResult) {
				return GetMemberText(ambience, ((MemberResolveResult)result).ResolvedMember, expression, out debuggerCanShowValue);
			} else if (result is LocalResolveResult) {
				LocalResolveResult rr = (LocalResolveResult)result;
				ambience.ConversionFlags = ConversionFlags.UseFullyQualifiedTypeNames
					| ConversionFlags.ShowReturnType | ConversionFlags.ShowDefinitionKeyWord;
				StringBuilder b = new StringBuilder();
				if (rr.IsParameter)
					b.Append("parameter ");
				else
					b.Append("local variable ");
				b.Append(ambience.Convert(rr.Field));
				if (currentDebugger != null) {
					string currentValue = currentDebugger.GetValueAsString(rr.VariableName);
					if (currentValue != null) {
						debuggerCanShowValue = true;
						b.Append(" = ");
						if (currentValue.Length > 256)
							currentValue = currentValue.Substring(0, 256) + "...";
						b.Append(currentValue);
					}
				}
				return b.ToString();
			} else if (result is NamespaceResolveResult) {
				return "namespace " + ((NamespaceResolveResult)result).Name;
			} else if (result is TypeResolveResult) {
				IClass c = ((TypeResolveResult)result).ResolvedClass;
				if (c != null)
					return GetMemberText(ambience, c, expression, out debuggerCanShowValue);
				else
					return ambience.Convert(result.ResolvedType);
			} else if (result is MethodGroupResolveResult) {
				MethodGroupResolveResult mrr = result as MethodGroupResolveResult;
				IMethod m = mrr.GetMethodIfSingleOverload();
				IMethod m2 = mrr.GetMethodWithEmptyParameterList();
				if (m != null)
					return GetMemberText(ambience, m, expression, out debuggerCanShowValue);
				else if (ambience is VBNetAmbience && m2 != null)
					return GetMemberText(ambience, m2, expression, out debuggerCanShowValue);
				else
					return "Overload of " + ambience.Convert(mrr.ContainingType) + "." + mrr.Name;
			} else {
				if (Control.ModifierKeys == Keys.Control) {
					if (result.ResolvedType != null)
						return "expression of type " + ambience.Convert(result.ResolvedType);
					else
						return "ResolveResult without ResolvedType";
				} else {
					return null;
				}
			}
		}
		
		static string GetMemberText(IAmbience ambience, IEntity member, string expression, out bool debuggerCanShowValue)
		{
			bool tryDisplayValue = false;
			debuggerCanShowValue = false;
			StringBuilder text = new StringBuilder();
			if (member is IField) {
				text.Append(ambience.Convert(member as IField));
				tryDisplayValue = true;
			} else if (member is IProperty) {
				text.Append(ambience.Convert(member as IProperty));
				tryDisplayValue = true;
			} else if (member is IEvent) {
				text.Append(ambience.Convert(member as IEvent));
			} else if (member is IMethod) {
				text.Append(ambience.Convert(member as IMethod));
			} else if (member is IClass) {
				text.Append(ambience.Convert(member as IClass));
			} else {
				text.Append("unknown member ");
				text.Append(member.ToString());
			}
			if (tryDisplayValue && currentDebugger != null) {
				LoggingService.Info("asking debugger for value of '" + expression + "'");
				string currentValue = currentDebugger.GetValueAsString(expression);
				if (currentValue != null) {
					debuggerCanShowValue = true;
					text.Append(" = ");
					text.Append(currentValue);
				}
			}
			string documentation = member.Documentation;
			if (documentation != null && documentation.Length > 0) {
				text.Append('\n');
				text.Append(ICSharpCode.SharpDevelop.Editor.CodeCompletion.CodeCompletionItem.ConvertDocumentation(documentation));
			}
			return text.ToString();
		}*/
		#endregion
	}
	
	/// <summary>
	/// Provides the default debugger tooltips on the text area.
	/// </summary>
	/// <remarks>
	/// This class must be public because it is accessed via the AddInTree.
	/// </remarks>
	public class DebuggerTextAreaToolTipProvider : ITextAreaToolTipProvider
	{
		public void HandleToolTipRequest(ToolTipRequestEventArgs e)
		{
			DebuggerService.HandleToolTipRequest(e);
		}
	}
}<|MERGE_RESOLUTION|>--- conflicted
+++ resolved
@@ -305,12 +305,8 @@
 			IExpressionFinder expressionFinder = ParserService.GetExpressionFinder(fileName);
 			if (expressionFinder == null)
 				return;
-<<<<<<< HEAD
+			
 			var currentLine = doc.GetLineByNumber(logicPos.Y);
-=======
-			
-			var currentLine = doc.GetLine(logicPos.Y);
->>>>>>> 5f66310a
 			if (logicPos.X > currentLine.Length)
 				return;
 			/*
