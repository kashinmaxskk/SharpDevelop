﻿// Copyright (c) AlphaSierraPapa for the SharpDevelop Team (for details please see \doc\copyright.txt)
// This code is distributed under the GNU LGPL (for details please see \doc\license.txt)

using System;
using System.Collections.Generic;
using System.Collections.ObjectModel;
using System.Diagnostics;
using System.IO;
using System.Linq;
using System.Text;
using System.Windows.Forms;
using ICSharpCode.Core;
using ICSharpCode.SharpDevelop.Gui;
using ICSharpCode.SharpDevelop.Parser;
using ICSharpCode.SharpDevelop.Project;

namespace ICSharpCode.SharpDevelop
{
	public static class FileService
	{
		static bool serviceInitialized;
		
		#region RecentOpen
		static RecentOpen recentOpen = null;
		
		public static RecentOpen RecentOpen {
			get {
				if (recentOpen == null) {
					recentOpen = RecentOpen.FromXmlElement(PropertyService.Get("RecentOpen", new Properties()));
				}
				return recentOpen;
			}
		}
		
		static void ProjectServiceSolutionLoaded(object sender, SolutionEventArgs e)
		{
			RecentOpen.AddLastProject(e.Solution.FileName);
		}
		#endregion
		
		internal static void Unload()
		{
			if (recentOpen != null) {
				PropertyService.Set("RecentOpen", recentOpen.ToProperties());
			}
			ProjectService.SolutionLoaded -= ProjectServiceSolutionLoaded;
			ParserService.LoadSolutionProjectsThreadEnded -= ParserServiceLoadSolutionProjectsThreadEnded;
			serviceInitialized = false;
		}
		
		internal static void InitializeService()
		{
			if (!serviceInitialized) {
				ProjectService.SolutionLoaded += ProjectServiceSolutionLoaded;
				ParserService.LoadSolutionProjectsThreadEnded += ParserServiceLoadSolutionProjectsThreadEnded;
				serviceInitialized = true;
			}
		}
		
		#region OpenedFile
		static Dictionary<FileName, OpenedFile> openedFileDict = new Dictionary<FileName, OpenedFile>();
		
		/// <summary>
		/// Gets a collection containing all currently opened files.
		/// The returned collection is a read-only copy of the currently opened files -
		/// it will not reflect future changes of the list of opened files.
		/// </summary>
		public static ICollection<OpenedFile> OpenedFiles {
			get {
				return openedFileDict.Values.ToArray();
			}
		}
		
		/// <summary>
		/// Gets an opened file, or returns null if the file is not opened.
		/// </summary>
		public static OpenedFile GetOpenedFile(string fileName)
		{
			return GetOpenedFile(FileName.Create(fileName));
		}
		
		/// <summary>
		/// Gets an opened file, or returns null if the file is not opened.
		/// </summary>
		public static OpenedFile GetOpenedFile(FileName fileName)
		{
			if (fileName == null)
				throw new ArgumentNullException("fileName");
			
			WorkbenchSingleton.AssertMainThread();
			
			OpenedFile file;
			openedFileDict.TryGetValue(fileName, out file);
			return file;
		}
		
		/// <summary>
		/// Gets or creates an opened file.
		/// Warning: the opened file will be a file without any views attached.
		/// Make sure to attach a view to it, or call CloseIfAllViewsClosed on the OpenedFile to
		/// unload the OpenedFile instance if no views were attached to it.
		/// </summary>
		public static OpenedFile GetOrCreateOpenedFile(string fileName)
		{
			return GetOrCreateOpenedFile(FileName.Create(fileName));
		}
		
		/// <summary>
		/// Gets or creates an opened file.
		/// Warning: the opened file will be a file without any views attached.
		/// Make sure to attach a view to it, or call CloseIfAllViewsClosed on the OpenedFile to
		/// unload the OpenedFile instance if no views were attached to it.
		/// </summary>
		public static OpenedFile GetOrCreateOpenedFile(FileName fileName)
		{
			if (fileName == null)
				throw new ArgumentNullException("fileName");
			
			OpenedFile file;
			if (!openedFileDict.TryGetValue(fileName, out file)) {
				openedFileDict[fileName] = file = new FileServiceOpenedFile(fileName);
			}
			return file;
		}
		
		/// <summary>
		/// Creates a new untitled OpenedFile.
		/// </summary>
		public static OpenedFile CreateUntitledOpenedFile(string defaultName, byte[] content)
		{
			if (defaultName == null)
				throw new ArgumentNullException("defaultName");
			
			OpenedFile file = new FileServiceOpenedFile(content);
			file.FileName = new FileName(file.GetHashCode() + "/" + defaultName);
			openedFileDict[file.FileName] = file;
			return file;
		}
		
		/// <summary>Called by OpenedFile.set_FileName to update the dictionary.</summary>
		internal static void OpenedFileFileNameChange(OpenedFile file, FileName oldName, FileName newName)
		{
			if (oldName == null) return; // File just created with NewFile where name is being initialized.
			
			LoggingService.Debug("OpenedFileFileNameChange: " + oldName + " => " + newName);
			
			if (openedFileDict[oldName] != file)
				throw new ArgumentException("file must be registered as oldName");
			if (openedFileDict.ContainsKey(newName)) {
				OpenedFile oldFile = openedFileDict[newName];
				if (oldFile.CurrentView != null) {
					oldFile.CurrentView.WorkbenchWindow.CloseWindow(true);
				} else {
					throw new ArgumentException("there already is a file with the newName");
				}
			}
			openedFileDict.Remove(oldName);
			openedFileDict[newName] = file;
		}
		
		/// <summary>Called by OpenedFile.UnregisterView to update the dictionary.</summary>
		internal static void OpenedFileClosed(OpenedFile file)
		{
			if (openedFileDict[file.FileName] != file)
				throw new ArgumentException("file must be registered");
			
			openedFileDict.Remove(file.FileName);
			LoggingService.Debug("OpenedFileClosed: " + file.FileName);
		}
		#endregion
		
		/// <summary>
		/// Checks if the path is valid <b>and shows a MessageBox if it is not valid</b>.
		/// Do not use in non-UI methods.
		/// </summary>
		public static bool CheckFileName(string path)
		{
			if (FileUtility.IsValidPath(path))
				return true;
			MessageService.ShowMessage(StringParser.Parse("${res:ICSharpCode.SharpDevelop.Commands.SaveFile.InvalidFileNameError}", new StringTagPair("FileName", path)));
			return false;
		}
		
		/// <summary>
		/// Checks that a single directory entry (file or subdirectory) name is valid
		///  <b>and shows a MessageBox if it is not valid</b>.
		/// </summary>
		/// <param name="name">A single file name not the full path</param>
		public static bool CheckDirectoryEntryName(string name)
		{
			if (FileUtility.IsValidDirectoryEntryName(name))
				return true;
			MessageService.ShowMessage(StringParser.Parse("${res:ICSharpCode.SharpDevelop.Commands.SaveFile.InvalidFileNameError}", new StringTagPair("FileName", name)));
			return false;
		}
		
		internal sealed class LoadFileWrapper
		{
			readonly IDisplayBinding binding;
			readonly bool switchToOpenedView;
			
			public LoadFileWrapper(IDisplayBinding binding, bool switchToOpenedView)
			{
				this.binding = binding;
				this.switchToOpenedView = switchToOpenedView;
			}
			
			public void Invoke(string fileName)
			{
				OpenedFile file = FileService.GetOrCreateOpenedFile(FileName.Create(fileName));
				IViewContent newContent = binding.CreateContentForFile(file);
				if (newContent != null) {
					DisplayBindingService.AttachSubWindows(newContent, false);
					WorkbenchSingleton.Workbench.ShowView(newContent, switchToOpenedView);
				}
				file.CloseIfAllViewsClosed();
			}
		}
		
		static void ParserServiceLoadSolutionProjectsThreadEnded(object sender, EventArgs e)
		{
			foreach (IViewContent content in WorkbenchSingleton.Workbench.ViewContentCollection.ToArray()) {
				DisplayBindingService.AttachSubWindows(content, true);
			}
		}
		
		public static bool IsOpen(string fileName)
		{
			return GetOpenFile(fileName) != null;
		}
		
		/// <summary>
		/// Opens a view content for the specified file and switches to the opened view
		/// or switches to and returns the existing view content for the file if it is already open.
		/// </summary>
		/// <param name="fileName">The name of the file to open.</param>
		/// <returns>The existing or opened <see cref="IViewContent"/> for the specified file.</returns>
		public static IViewContent OpenFile(string fileName)
		{
			return OpenFile(fileName, true);
		}
		
		/// <summary>
		/// Opens a view content for the specified file
		/// or returns the existing view content for the file if it is already open.
		/// </summary>
		/// <param name="fileName">The name of the file to open.</param>
		/// <param name="switchToOpenedView">Specifies whether to switch to the view for the specified file.</param>
		/// <returns>The existing or opened <see cref="IViewContent"/> for the specified file.</returns>
		public static IViewContent OpenFile(string fileName, bool switchToOpenedView)
		{
			fileName = FileUtility.NormalizePath(fileName);
			LoggingService.Info("Open file " + fileName);
			
			IViewContent viewContent = GetOpenFile(fileName);
			if (viewContent != null) {
				if (switchToOpenedView) {
					viewContent.WorkbenchWindow.SelectWindow();
				}
				return viewContent;
			}
			
			IDisplayBinding binding = DisplayBindingService.GetBindingPerFileName(fileName);
			
			if (binding == null) {
				binding = new ErrorFallbackBinding("Could not find any display binding for " + Path.GetFileName(fileName));
			}
			if (FileUtility.ObservedLoad(new NamedFileOperationDelegate(new LoadFileWrapper(binding, switchToOpenedView).Invoke), fileName) == FileOperationResult.OK) {
				FileService.RecentOpen.AddLastFile(fileName);
			}
			return GetOpenFile(fileName);
		}
		
		/// <summary>
		/// Opens a new unsaved file.
		/// </summary>
		/// <param name="defaultName">The (unsaved) name of the to open</param>
		/// <param name="content">Content of the file to create</param>
		public static IViewContent NewFile(string defaultName, string content)
		{
			return NewFile(defaultName, ParserService.DefaultFileEncoding.GetBytesWithPreamble(content));
		}
		
		/// <summary>
		/// Opens a new unsaved file.
		/// </summary>
		/// <param name="defaultName">The (unsaved) name of the to open</param>
		/// <param name="content">Content of the file to create</param>
		public static IViewContent NewFile(string defaultName, byte[] content)
		{
			if (defaultName == null)
				throw new ArgumentNullException("defaultName");
			if (content == null)
				throw new ArgumentNullException("content");
			
			IDisplayBinding binding = DisplayBindingService.GetBindingPerFileName(defaultName);
			
			if (binding == null) {
				binding = new ErrorFallbackBinding("Can't create display binding for file " + defaultName);
			}
			OpenedFile file = CreateUntitledOpenedFile(defaultName, content);
			
			IViewContent newContent = binding.CreateContentForFile(file);
			if (newContent == null) {
				LoggingService.Warn("Created view content was null - DefaultName:" + defaultName);
				file.CloseIfAllViewsClosed();
				return null;
			}
			
			DisplayBindingService.AttachSubWindows(newContent, false);
			
			WorkbenchSingleton.Workbench.ShowView(newContent);
			return newContent;
		}
		
		/// <summary>
		/// Gets a list of the names of the files that are open as primary files
		/// in view contents.
		/// </summary>
		public static IList<FileName> GetOpenFiles()
		{
			List<FileName> fileNames = new List<FileName>();
			foreach (IViewContent content in WorkbenchSingleton.Workbench.ViewContentCollection) {
				FileName contentName = content.PrimaryFileName;
				if (contentName != null && !fileNames.Contains(contentName))
					fileNames.Add(contentName);
			}
			return fileNames;
		}
		
		/// <summary>
		/// Gets the IViewContent for a fileName. Returns null if the file is not opened currently.
		/// </summary>
		public static IViewContent GetOpenFile(string fileName)
		{
			if (fileName != null && fileName.Length > 0) {
				foreach (IViewContent content in WorkbenchSingleton.Workbench.ViewContentCollection) {
					string contentName = content.PrimaryFileName;
					if (contentName != null) {
						if (FileUtility.IsEqualFileName(fileName, contentName))
							return content;
					}
				}
			}
			return null;
		}
		
		public static bool DeleteToRecycleBin {
			get {
				return PropertyService.Get("SharpDevelop.DeleteToRecycleBin", true);
			}
			set {
				PropertyService.Set("SharpDevelop.DeleteToRecycleBin", value);
			}
		}
		
		public static bool SaveUsingTemporaryFile {
			get {
				return PropertyService.Get("SharpDevelop.SaveUsingTemporaryFile", true);
			}
			set {
				PropertyService.Set("SharpDevelop.SaveUsingTemporaryFile", value);
			}
		}
		
		public static int DefaultFileEncodingCodePage {
			get { return PropertyService.Get("SharpDevelop.DefaultFileEncoding", 65001); }
			set { PropertyService.Set("SharpDevelop.DefaultFileEncoding", value); }
		}
		
		static readonly ReadOnlyCollection<EncodingInfo> allEncodings = Encoding.GetEncodings().OrderBy(e => e.DisplayName).ToArray().AsReadOnly();
		
		public static ReadOnlyCollection<EncodingInfo> AllEncodings {
			get { return allEncodings; }
		}
		
		public static EncodingInfo DefaultFileEncoding {
			get {
				int cp = FileService.DefaultFileEncodingCodePage;
				return allEncodings.Single(e => e.CodePage == cp);
			}
			set {
				FileService.DefaultFileEncodingCodePage = value.CodePage;
			}
		}
		
		/// <summary>
		/// Removes a file, raising the appropriate events. This method may show message boxes.
		/// </summary>
		public static void RemoveFile(string fileName, bool isDirectory)
		{
			FileCancelEventArgs eargs = new FileCancelEventArgs(fileName, isDirectory);
			OnFileRemoving(eargs);
			if (eargs.Cancel)
				return;
			if (!eargs.OperationAlreadyDone) {
				if (isDirectory) {
					try {
						if (Directory.Exists(fileName)) {
							if (DeleteToRecycleBin)
								NativeMethods.DeleteToRecycleBin(fileName);
							else
								Directory.Delete(fileName, true);
						}
					} catch (Exception e) {
						MessageService.ShowHandledException(e, "Can't remove directory " + fileName);
					}
				} else {
					try {
						if (File.Exists(fileName)) {
							if (DeleteToRecycleBin)
								NativeMethods.DeleteToRecycleBin(fileName);
							else
								File.Delete(fileName);
						}
					} catch (Exception e) {
						MessageService.ShowHandledException(e, "Can't remove file " + fileName);
					}
				}
			}
			OnFileRemoved(new FileEventArgs(fileName, isDirectory));
		}
		
		/// <summary>
		/// Renames or moves a file, raising the appropriate events. This method may show message boxes.
		/// </summary>
		public static bool RenameFile(string oldName, string newName, bool isDirectory)
		{
			if (FileUtility.IsEqualFileName(oldName, newName))
				return false;
			FileChangeWatcher.DisableAllChangeWatchers();
			try {
				FileRenamingEventArgs eargs = new FileRenamingEventArgs(oldName, newName, isDirectory);
				OnFileRenaming(eargs);
				if (eargs.Cancel)
					return false;
				if (!eargs.OperationAlreadyDone) {
					try {
						if (isDirectory && Directory.Exists(oldName)) {
							
							if (Directory.Exists(newName)) {
								MessageService.ShowMessage(StringParser.Parse("${res:Gui.ProjectBrowser.FileInUseError}"));
								return false;
							}
							Directory.Move(oldName, newName);
							
						} else if (File.Exists(oldName)) {
							if (File.Exists(newName)) {
								MessageService.ShowMessage(StringParser.Parse("${res:Gui.ProjectBrowser.FileInUseError}"));
								return false;
							}
							File.Move(oldName, newName);
						}
					} catch (Exception e) {
						if (isDirectory) {
							MessageService.ShowHandledException(e, "Can't rename directory " + oldName);
						} else {
							MessageService.ShowHandledException(e, "Can't rename file " + oldName);
						}
						return false;
					}
				}
				OnFileRenamed(new FileRenameEventArgs(oldName, newName, isDirectory));
				return true;
			} finally {
				FileChangeWatcher.EnableAllChangeWatchers();
			}
		}
		
		/// <summary>
		/// Copies a file, raising the appropriate events. This method may show message boxes.
		/// </summary>
		public static bool CopyFile(string oldName, string newName, bool isDirectory, bool overwrite)
		{
			if (FileUtility.IsEqualFileName(oldName, newName))
				return false;
			FileRenamingEventArgs eargs = new FileRenamingEventArgs(oldName, newName, isDirectory);
			OnFileCopying(eargs);
			if (eargs.Cancel)
				return false;
			if (!eargs.OperationAlreadyDone) {
				try {
					if (isDirectory && Directory.Exists(oldName)) {
						
						if (!overwrite && Directory.Exists(newName)) {
							MessageService.ShowMessage(StringParser.Parse("${res:Gui.ProjectBrowser.FileInUseError}"));
							return false;
						}
						FileUtility.DeepCopy(oldName, newName, overwrite);
						
					} else if (File.Exists(oldName)) {
						if (!overwrite && File.Exists(newName)) {
							MessageService.ShowMessage(StringParser.Parse("${res:Gui.ProjectBrowser.FileInUseError}"));
							return false;
						}
						File.Copy(oldName, newName, overwrite);
					}
				} catch (Exception e) {
					if (isDirectory) {
						MessageService.ShowHandledException(e, "Can't copy directory " + oldName);
					} else {
						MessageService.ShowHandledException(e, "Can't copy file " + oldName);
					}
					return false;
				}
			}
			OnFileCopied(new FileRenameEventArgs(oldName, newName, isDirectory));
			return true;
		}
		
		/// <summary>
		/// Opens the specified file and jumps to the specified file position.
		/// Line and column start counting at 1.
		/// </summary>
		public static IViewContent JumpToFilePosition(string fileName, int line, int column)
		{
			LoggingService.InfoFormatted("FileService\n\tJumping to File Position:  [{0} : {1}x{2}]", fileName, line, column);
			
			if (fileName == null || fileName.Length == 0) {
				return null;
			}
			
			NavigationService.SuspendLogging();
			bool loggingResumed = false;
			
			try {
<<<<<<< HEAD
				// jump to decompiled type from filename
				if (fileName.Contains(",")) {
					int index = fileName.IndexOf(",");
					string assemblyName = fileName.Substring(0, index);
					string typeName = fileName.Substring(index + 1, fileName.Length - index - 1);
					NavigationService.NavigateTo(assemblyName, typeName, string.Empty, line);
					return null;
				}
				
=======
>>>>>>> 03aa5907
				IViewContent content = OpenFile(fileName);
				if (content is IPositionable) {
					// TODO: enable jumping to a particular view
					content.WorkbenchWindow.ActiveViewContent = content;
					NavigationService.ResumeLogging();
					loggingResumed = true;
					((IPositionable)content).JumpTo(Math.Max(1, line), Math.Max(1, column));
				} else {
					NavigationService.ResumeLogging();
					loggingResumed = true;
					NavigationService.Log(content);
				}
				
				return content;
				
			} finally {
				LoggingService.InfoFormatted("FileService\n\tJumped to File Position:  [{0} : {1}x{2}]", fileName, line, column);
				
				if (!loggingResumed) {
					NavigationService.ResumeLogging();
				}
			}
		}
		
		/// <summary>
		/// Creates a FolderBrowserDialog that will initially select the
		/// specified folder. If the folder does not exist then the default
		/// behaviour of the FolderBrowserDialog is used where it selects the
		/// desktop folder.
		/// </summary>
		public static FolderBrowserDialog CreateFolderBrowserDialog(string description, string selectedPath)
		{
			FolderBrowserDialog dialog = new FolderBrowserDialog();
			dialog.Description = StringParser.Parse(description);
			if (selectedPath != null && selectedPath.Length > 0 && Directory.Exists(selectedPath)) {
				dialog.RootFolder = Environment.SpecialFolder.MyComputer;
				dialog.SelectedPath = selectedPath;
			}
			return dialog;
		}
		
		/// <summary>
		/// Creates a FolderBrowserDialog that will initially select the
		/// desktop folder.
		/// </summary>
		public static FolderBrowserDialog CreateFolderBrowserDialog(string description)
		{
			return CreateFolderBrowserDialog(description, null);
		}
		
		#region Event Handlers
		
		static void OnFileRemoved(FileEventArgs e)
		{
			if (FileRemoved != null) {
				FileRemoved(null, e);
			}
		}
		
		static void OnFileRemoving(FileCancelEventArgs e)
		{
			if (FileRemoving != null) {
				FileRemoving(null, e);
			}
		}
		
		static void OnFileRenamed(FileRenameEventArgs e)
		{
			if (FileRenamed != null) {
				FileRenamed(null, e);
			}
		}
		
		static void OnFileRenaming(FileRenamingEventArgs e) {
			if (FileRenaming != null) {
				FileRenaming(null, e);
			}
		}
		
		static void OnFileCopied(FileRenameEventArgs e)
		{
			if (FileCopied != null) {
				FileCopied(null, e);
			}
		}
		
		static void OnFileCopying(FileRenamingEventArgs e) {
			if (FileCopying != null) {
				FileCopying(null, e);
			}
		}
		
		#endregion Event Handlers
		
		#region Static event firing methods
		
		/// <summary>
		/// Fires the event handlers for a file being created.
		/// </summary>
		/// <param name="fileName">The name of the file being created. This should be a fully qualified path.</param>
		/// <param name="isDirectory">Set to true if this is a directory</param>
		public static bool FireFileReplacing(string fileName, bool isDirectory)
		{
			FileCancelEventArgs e = new FileCancelEventArgs(fileName, isDirectory);
			if (FileReplacing != null) {
				FileReplacing(null, e);
			}
			return !e.Cancel;
		}
		
		/// <summary>
		/// Fires the event handlers for a file being replaced.
		/// </summary>
		/// <param name="fileName">The name of the file being created. This should be a fully qualified path.</param>
		/// <param name="isDirectory">Set to true if this is a directory</param>
		public static void FireFileReplaced(string fileName, bool isDirectory)
		{
			if (FileReplaced != null) {
				FileReplaced(null, new FileEventArgs(fileName, isDirectory));
			}
		}
		
		/// <summary>
		/// Fires the event handlers for a file being created.
		/// </summary>
		/// <param name="fileName">The name of the file being created. This should be a fully qualified path.</param>
		/// <param name="isDirectory">Set to true if this is a directory</param>
		public static void FireFileCreated(string fileName, bool isDirectory)
		{
			if (FileCreated != null) {
				FileCreated(null, new FileEventArgs(fileName, isDirectory));
			}
		}
		
		#endregion Static event firing methods
		
		#region Events
		
		public static event EventHandler<FileEventArgs> FileCreated;
		
		public static event EventHandler<FileRenamingEventArgs> FileRenaming;
		public static event EventHandler<FileRenameEventArgs> FileRenamed;
		
		public static event EventHandler<FileRenamingEventArgs> FileCopying;
		public static event EventHandler<FileRenameEventArgs> FileCopied;
		
		public static event EventHandler<FileCancelEventArgs> FileRemoving;
		public static event EventHandler<FileEventArgs> FileRemoved;
		
		public static event EventHandler<FileCancelEventArgs> FileReplacing;
		public static event EventHandler<FileEventArgs> FileReplaced;
		
		#endregion Events
		
		sealed class ErrorFallbackBinding : IDisplayBinding
		{
			string errorMessage;
			
			public ErrorFallbackBinding(string errorMessage)
			{
				this.errorMessage = errorMessage;
			}
			
			public bool CanCreateContentForFile(string fileName)
			{
				return true;
			}
			
			public IViewContent CreateContentForFile(OpenedFile file)
			{
				return new SimpleViewContent(errorMessage) { TitleName = Path.GetFileName(file.FileName) };
			}
			
			public bool IsPreferredBindingForFile(string fileName)
			{
				return false;
			}
			
			public double AutoDetectFileContent(string fileName, Stream fileContent, string detectedMimeType)
			{
				return double.NegativeInfinity;
			}
		}
	}
}<|MERGE_RESOLUTION|>--- conflicted
+++ resolved
@@ -524,18 +524,6 @@
 			bool loggingResumed = false;
 			
 			try {
-<<<<<<< HEAD
-				// jump to decompiled type from filename
-				if (fileName.Contains(",")) {
-					int index = fileName.IndexOf(",");
-					string assemblyName = fileName.Substring(0, index);
-					string typeName = fileName.Substring(index + 1, fileName.Length - index - 1);
-					NavigationService.NavigateTo(assemblyName, typeName, string.Empty, line);
-					return null;
-				}
-				
-=======
->>>>>>> 03aa5907
 				IViewContent content = OpenFile(fileName);
 				if (content is IPositionable) {
 					// TODO: enable jumping to a particular view
