﻿// Copyright (c) AlphaSierraPapa for the SharpDevelop Team (for details please see \doc\copyright.txt)
// This code is distributed under the GNU LGPL (for details please see \doc\license.txt)

using System;
using System.Collections.Generic;
using System.Diagnostics;
using System.Linq;
using ICSharpCode.Core;
using ICSharpCode.SharpDevelop.Editor;
using ICSharpCode.SharpDevelop.Refactoring;

namespace ICSharpCode.SharpDevelop.Refactoring
{
	/// <summary>
	/// Provides context actions available for current line of the editor.
	/// </summary>
	public sealed class ContextActionsService
	{
		private static ContextActionsService instance = new ContextActionsService();
		
		/// <summary>
		/// Key for storing the names of disabled providers in PropertyService.
		/// </summary>
		const string PropertyServiceKey = "DisabledContextActionProviders";
		
		public static ContextActionsService Instance {
			get {
				return instance;
			}
		}
		
		List<IContextActionsProvider> providers;
		
		private ContextActionsService()
		{
			this.providers = AddInTree.BuildItems<IContextActionsProvider>("/SharpDevelop/ViewContent/AvalonEdit/ContextActions", null, false);
			var disabledActions = LoadProviderVisibilities().ToLookup(s => s);
			foreach (var provider in providers) {
				provider.IsVisible = !disabledActions.Contains(provider.GetType().FullName);
			}
		}
		
		public EditorActionsProvider GetAvailableActions(ITextEditor editor)
		{
			return new EditorActionsProvider(editor, this.providers);
		}
		
		static List<string> LoadProviderVisibilities()
		{
			return PropertyService.Get(PropertyServiceKey, new List<string>());
		}
		
		public void SaveProviderVisibilities()
		{
			List<string> disabledProviders = this.providers.Where(p => !p.IsVisible).Select(p => p.GetType().FullName).ToList();
			PropertyService.Set(PropertyServiceKey, disabledProviders);
		}
	}
	
	/// <summary>
	/// Returned by <see cref="ContextActionsService.GetAvailableActions()"></see>.
	/// </summary>
	public class EditorActionsProvider
	{
		ITextEditor editor { get; set; }
		IList<IContextActionsProvider> providers { get; set; }
<<<<<<< HEAD
		public EditorContext EditorContext { get; set; }
=======
>>>>>>> d8083e0c
		
		public EditorActionsProvider(ITextEditor editor, IList<IContextActionsProvider> providers)
		{
			if (editor == null)
				throw new ArgumentNullException("editor");
			if (providers == null)
				throw new ArgumentNullException("providers");
			this.editor = editor;
			this.providers = providers;
			// DO NOT USE Wait on the main thread!
			// causes deadlocks!
			// parseTask.Wait();
			// Reparse so that we have up-to-date DOM.
			ParserService.ParseCurrentViewContent();
<<<<<<< HEAD
			this.EditorContext = new EditorContext(editor);
=======
>>>>>>> d8083e0c
		}
		
		public IEnumerable<IContextAction> GetVisibleActions()
		{
			return GetActions(this.providers.Where(p => p.IsVisible));
		}
		
		public IEnumerable<IContextAction> GetHiddenActions()
		{
			return GetActions(this.providers.Where(p => !p.IsVisible));
		}
		
		public void SetVisible(IContextAction action, bool isVisible)
		{
			IContextActionsProvider provider;
			if (providerForAction.TryGetValue(action, out provider)) {
				provider.IsVisible = isVisible;
			}
			ContextActionsService.Instance.SaveProviderVisibilities();
		}
		
		/// <summary>
		/// For every returned action remembers its provider for so that SetVisible can work.
		/// </summary>
		Dictionary<IContextAction, IContextActionsProvider> providerForAction = new Dictionary<IContextAction, IContextActionsProvider>();

		/// <summary>
		/// Gets actions available for current caret position in the editor.
		/// </summary>
		IEnumerable<IContextAction> GetActions(IEnumerable<IContextActionsProvider> providers)
		{
			if (ParserService.LoadSolutionProjectsThreadRunning)
				yield break;
			var editorContext = new EditorContext(this.editor);
			
			// could run providers in parallel
			foreach (var provider in providers) {
				foreach (var action in provider.GetAvailableActions(editorContext)) {
					providerForAction[action] = provider;
					yield return action;
				}
			}
		}
	}
}<|MERGE_RESOLUTION|>--- conflicted
+++ resolved
@@ -64,10 +64,7 @@
 	{
 		ITextEditor editor { get; set; }
 		IList<IContextActionsProvider> providers { get; set; }
-<<<<<<< HEAD
 		public EditorContext EditorContext { get; set; }
-=======
->>>>>>> d8083e0c
 		
 		public EditorActionsProvider(ITextEditor editor, IList<IContextActionsProvider> providers)
 		{
@@ -82,10 +79,7 @@
 			// parseTask.Wait();
 			// Reparse so that we have up-to-date DOM.
 			ParserService.ParseCurrentViewContent();
-<<<<<<< HEAD
 			this.EditorContext = new EditorContext(editor);
-=======
->>>>>>> d8083e0c
 		}
 		
 		public IEnumerable<IContextAction> GetVisibleActions()
@@ -119,11 +113,10 @@
 		{
 			if (ParserService.LoadSolutionProjectsThreadRunning)
 				yield break;
-			var editorContext = new EditorContext(this.editor);
 			
 			// could run providers in parallel
 			foreach (var provider in providers) {
-				foreach (var action in provider.GetAvailableActions(editorContext)) {
+				foreach (var action in provider.GetAvailableActions(this.EditorContext)) {
 					providerForAction[action] = provider;
 					yield return action;
 				}
