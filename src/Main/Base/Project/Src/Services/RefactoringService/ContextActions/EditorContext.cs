--- conflicted
+++ resolved
@@ -241,22 +241,15 @@
 
 		ExpressionResult GetExpressionAtCaret(ITextEditor editor)
 		{
-<<<<<<< HEAD
 			return GetExpressionAt(editor, this.CaretLine, this.CaretColumn);
 		}
 		
 		ExpressionResult GetExpressionAt(ITextEditor editor, int caretLine, int caretColumn)
 		{
 			ExpressionResult expr = ParserService.FindFullExpression(caretLine, caretColumn, editor.Document, editor.FileName);
-			// if no expression, look one character back (works better with method calls - Foo()(*caret*))
+			// if no expression, look one character back (works better with method calls, e.g. Foo()(*caret*))
 			if (string.IsNullOrWhiteSpace(expr.Expression) && caretColumn > 1)
 				expr = ParserService.FindFullExpression(caretLine, caretColumn - 1, editor.Document, editor.FileName);
-=======
-			ExpressionResult expr = ParserService.FindFullExpression(CaretLine, CaretColumn, editor.Document, editor.FileName);
-			// if no expression, look one character back (works better with method calls, e.g. Foo()(*caret*))
-			if (string.IsNullOrWhiteSpace(expr.Expression) && CaretColumn > 1)
-				expr = ParserService.FindFullExpression(CaretLine, CaretColumn - 1, editor.Document, editor.FileName);
->>>>>>> d8083e0c
 			return expr;
 		}
 		
