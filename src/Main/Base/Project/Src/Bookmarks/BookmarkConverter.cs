--- conflicted
+++ resolved
@@ -44,7 +44,6 @@
 						scriptLanguage = v[6];
 						script = v[7];
 						
-<<<<<<< HEAD
 						var bbm = new Debugging.BreakpointBookmark(fileName, new TextLocation(lineNumber, columnNumber), action, scriptLanguage, script);
 						bbm.IsEnabled = bool.Parse(v[4]);
 						bbm.Action = action;
@@ -56,25 +55,8 @@
 						action = (Debugging.BreakpointAction)Enum.Parse(typeof(Debugging.BreakpointAction), v[5]);
 						scriptLanguage = v[6];
 						script = v[7];
-						int ilfrom = Convert.ToInt32(v[8]);
-						int ilto = Convert.ToInt32(v[9]);
 						
-						bbm = new DecompiledBreakpointBookmark(null, ilfrom, ilto, fileName, new TextLocation(lineNumber, columnNumber), action, scriptLanguage, script);
-=======
-						var bbm = new Debugging.BreakpointBookmark(fileName, new Location(columnNumber, lineNumber), action, scriptLanguage, script);
->>>>>>> 03aa5907
-						bbm.IsEnabled = bool.Parse(v[4]);
-						bbm.Action = action;
-						bbm.ScriptLanguage = scriptLanguage;
-						bbm.Condition = script;
-						bookmark = bbm;
-						break;
-					case "DecompiledBreakpointBookmark":
-						action = (Debugging.BreakpointAction)Enum.Parse(typeof(Debugging.BreakpointAction), v[5]);
-						scriptLanguage = v[6];
-						script = v[7];
-						
-						bbm = new DecompiledBreakpointBookmark(fileName, new Location(columnNumber, lineNumber), action, scriptLanguage, script);
+						bbm = new DecompiledBreakpointBookmark(fileName, new TextLocation(columnNumber, lineNumber), action, scriptLanguage, script);
 						bbm.IsEnabled = bool.Parse(v[4]);
 						bbm.Action = action;
 						bbm.ScriptLanguage = scriptLanguage;
@@ -141,13 +123,6 @@
 					b.Append(bbm.ScriptLanguage);
 					b.Append('|');
 					b.Append(bbm.Condition);
-<<<<<<< HEAD
-					b.Append('|');
-					b.Append(bbm.ILFrom);
-					b.Append('|');
-					b.Append(bbm.ILTo);
-=======
->>>>>>> 03aa5907
 				} else if (bookmark is Debugging.BreakpointBookmark) {
 					var bbm = (Debugging.BreakpointBookmark)bookmark;
 					b.Append('|');
