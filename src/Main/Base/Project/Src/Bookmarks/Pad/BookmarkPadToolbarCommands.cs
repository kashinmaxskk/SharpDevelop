--- conflicted
+++ resolved
@@ -11,50 +11,7 @@
 
 namespace ICSharpCode.SharpDevelop.Bookmarks
 {
-<<<<<<< HEAD
-	#region Goto Commands
-	public abstract class NextPrevBookmarkPadCommand : AbstractMenuCommand
-	{
-		public void Run(ListViewPadItemModel item)
-		{
-			var bookmarkBase = (BookmarkPadBase)Owner;	
-			
-			if (item == null) return;
-			
-			// get current mark
-			var mark = item.Mark as SDBookmark;
-			int line = mark.LineNumber;
-			var fileName = mark.FileName;
-			
-			SDBookmark bookmark;
-			if (item.Mark is BreakpointBookmark) {
-				var bookmarks = DebuggerService.Breakpoints;
-				bookmark = bookmarks.FirstOrDefault(b => b.LineNumber == line && b.FileName == fileName);
-				if (bookmark == null && bookmarks.Count > 0) {
-					bookmark = bookmarks[0]; // jump around to first bookmark
-				}
-			}
-			else {
-				var bookmarks = BookmarkManager.Bookmarks;
-				bookmark = bookmarks.FirstOrDefault(b => b.LineNumber == line && b.FileName == fileName);
-				if (bookmark == null && bookmarks.Count > 0) {
-					bookmark = bookmarks[0]; // jump around to first bookmark
-				}
-			}			
-			
-			if (bookmark != null) {
-				FileService.JumpToFilePosition(bookmark.FileName, bookmark.LineNumber, bookmark.ColumnNumber);
-			}	
-
-			// select in tree
-			bookmarkBase.SelectItem(item);
-		}
-	}
-	
-	public sealed class NextBookmarkPadCommand : NextPrevBookmarkPadCommand
-=======
 	public sealed class NextBookmarkPadCommand : AbstractMenuCommand
->>>>>>> dc58692d
 	{
 		public override void Run()
 		{
