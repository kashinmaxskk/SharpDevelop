﻿// <file>
//     <copyright see="prj:///doc/copyright.txt"/>
//     <license see="prj:///doc/license.txt"/>
//     <owner name="Mike Krüger" email="mike@icsharpcode.net"/>
//     <version>$Revision$</version>
// </file>

using System;
using System.Text.RegularExpressions;
using System.IO;
using System.Drawing;
using System.ComponentModel;
using System.Windows.Forms;

using ICSharpCode.SharpDevelop.Gui;
using ICSharpCode.SharpDevelop.DefaultEditor.Gui.Editor;
using ICSharpCode.TextEditor.Document;
using ICSharpCode.Core;
using ICSharpCode.SharpDevelop.Gui.XmlForms;
using ICSharpCode.TextEditor;

namespace SearchAndReplace
{
	public class SearchAndReplacePanel : BaseSharpDevelopUserControl
	{
		SearchAndReplaceMode  searchAndReplaceMode;
		ISelection selection;
		TextEditorControl textEditor;
		bool ignoreSelectionChanges;
		bool findFirst;
		
		public SearchAndReplaceMode SearchAndReplaceMode {
			get {
				return searchAndReplaceMode;
			}
			set {
				searchAndReplaceMode = value;
				SuspendLayout();
				Controls.Clear();
				switch (searchAndReplaceMode) {
					case SearchAndReplaceMode.Search:
						SetupFromXmlStream(this.GetType().Assembly.GetManifestResourceStream("Resources.FindPanel.xfrm"));
						Get<Button>("findAll").Click += FindAllButtonClicked;
						Get<Button>("bookmarkAll").Click += BookmarkAllButtonClicked;
						break;
					case SearchAndReplaceMode.Replace:
						SetupFromXmlStream(this.GetType().Assembly.GetManifestResourceStream("Resources.ReplacePanel.xfrm"));
						Get<Button>("replace").Click += ReplaceButtonClicked;
						Get<Button>("replaceAll").Click += ReplaceAllButtonClicked;
						break;
				}
				
				ControlDictionary["findNextButton"].Click     += FindNextButtonClicked;
				ControlDictionary["lookInBrowseButton"].Click += LookInBrowseButtonClicked;
				((Form)Parent).AcceptButton = (Button)ControlDictionary["findNextButton"];
				SetOptions();
				RightToLeftConverter.ReConvertRecursive(this);
				ResumeLayout(false);
			}
		}
		
		public SearchAndReplacePanel()
		{
		}
		
		protected override void Dispose(bool disposing)
		{
			RemoveSelectionChangedHandler();
			RemoveActiveWindowChangedHandler();
			base.Dispose(disposing);
		}
		
		public DocumentIteratorType DocumentIteratorType {
			get {
				return (DocumentIteratorType)(Get<ComboBox>("lookIn").SelectedIndex);
			}
			set {
				Get<ComboBox>("lookIn").SelectedIndex = (int)value;
			}
		}
		
		void LookInBrowseButtonClicked(object sender, EventArgs e)
		{
			FolderDialog dlg = new FolderDialog();
			if (dlg.DisplayDialog("${res:Dialog.NewProject.SearchReplace.LookIn.SelectDirectory}") == DialogResult.OK) {
				Get<ComboBox>("lookIn").SelectedIndex = customDirectoryIndex;
				Get<ComboBox>("lookIn").Text = dlg.Path;
			}
		}
		
		void FindNextButtonClicked(object sender, EventArgs e)
		{
			WritebackOptions();
<<<<<<< HEAD
			SearchReplaceManager.FindNext();
			Focus();
=======
			if (IsSelectionSearch) {
				if (IsTextSelected(selection)) {
					FindNextInSelection();
				}
			} else {
				SearchReplaceManager.FindNext();
			}
>>>>>>> e0db259c
		}
		
		void FindAllButtonClicked(object sender, EventArgs e)
		{
			WritebackOptions();
			if (IsSelectionSearch) {
				if (IsTextSelected(selection)) {
					RunAllInSelection(0);
				}
			} else {
				SearchInFilesManager.FindAll();
			}
		}
		
		void BookmarkAllButtonClicked(object sender, EventArgs e)
		{
			WritebackOptions();
			if (IsSelectionSearch) {
				if (IsTextSelected(selection)) {
					RunAllInSelection(1);
				}
			} else {
				SearchReplaceManager.MarkAll();
			}
		}
		
		void ReplaceAllButtonClicked(object sender, EventArgs e)
		{
			WritebackOptions();
			if (IsSelectionSearch) {
				if (IsTextSelected(selection)) {
					RunAllInSelection(2);
				}
			} else {
				SearchReplaceManager.ReplaceAll();
			}
		}
		
		void ReplaceButtonClicked(object sender, EventArgs e)
		{
			WritebackOptions();
<<<<<<< HEAD
			SearchReplaceManager.Replace();
			Focus();
=======
			if (IsSelectionSearch) {
				if (IsTextSelected(selection)) {
					ReplaceInSelection();
				}
			} else {
				SearchReplaceManager.Replace();
			}
>>>>>>> e0db259c
		}
		
		void WritebackOptions()
		{
			SearchOptions.FindPattern = Get<ComboBox>("find").Text;
			
			if (searchAndReplaceMode == SearchAndReplaceMode.Replace) {
				SearchOptions.ReplacePattern = Get<ComboBox>("replace").Text;
			}
			
			if (Get<ComboBox>("lookIn").DropDownStyle == ComboBoxStyle.DropDown) {
				SearchOptions.LookIn = Get<ComboBox>("lookIn").Text;
			}
			SearchOptions.LookInFiletypes = Get<ComboBox>("fileTypes").Text;
			SearchOptions.MatchCase = Get<CheckBox>("matchCase").Checked;
			SearchOptions.MatchWholeWord = Get<CheckBox>("matchWholeWord").Checked;
			SearchOptions.IncludeSubdirectories = Get<CheckBox>("includeSubFolder").Checked;
			
			SearchOptions.SearchStrategyType = (SearchStrategyType)Get<ComboBox>("use").SelectedIndex;
			if (Get<ComboBox>("lookIn").DropDownStyle == ComboBoxStyle.DropDown) {
				SearchOptions.DocumentIteratorType = DocumentIteratorType.Directory;
			} else {
				SearchOptions.DocumentIteratorType = (DocumentIteratorType)Get<ComboBox>("lookIn").SelectedIndex;
			}
		}
		
		const int customDirectoryIndex = 5;
		
		void SetOptions()
		{
			Get<ComboBox>("find").Text = SearchOptions.FindPattern;
			Get<ComboBox>("find").Items.Clear();
			
			Get<ComboBox>("find").Text = SearchOptions.FindPattern;
			Get<ComboBox>("find").Items.Clear();
			foreach (string findPattern in SearchOptions.FindPatterns) {
				Get<ComboBox>("find").Items.Add(findPattern);
			}
			
			if (searchAndReplaceMode == SearchAndReplaceMode.Replace) {
				Get<ComboBox>("replace").Text = SearchOptions.ReplacePattern;
				Get<ComboBox>("replace").Items.Clear();
				foreach (string replacePattern in SearchOptions.ReplacePatterns) {
					Get<ComboBox>("replace").Items.Add(replacePattern);
				}
			}
			
			Get<ComboBox>("lookIn").Text = SearchOptions.LookIn;
			string[] lookInTexts = {
				// must be in the same order as the DocumentIteratorType enum
				"${res:Dialog.NewProject.SearchReplace.LookIn.CurrentDocument}",
				"${res:Dialog.NewProject.SearchReplace.LookIn.CurrentSelection}",
				"${res:Dialog.NewProject.SearchReplace.LookIn.AllOpenDocuments}",
				"${res:Dialog.NewProject.SearchReplace.LookIn.WholeProject}",
				"${res:Dialog.NewProject.SearchReplace.LookIn.WholeSolution}"
			};
			foreach (string lookInText in lookInTexts) {
				Get<ComboBox>("lookIn").Items.Add(StringParser.Parse(lookInText));
			}
			Get<ComboBox>("lookIn").Items.Add(SearchOptions.LookIn);
			Get<ComboBox>("lookIn").SelectedIndexChanged += new EventHandler(LookInSelectedIndexChanged);
			
			if (IsMultipleLineSelection(GetCurrentTextSelection())) {
				DocumentIteratorType = DocumentIteratorType.CurrentSelection;
			} else {
				DocumentIteratorType = SearchOptions.DocumentIteratorType;
			}
			
			Get<ComboBox>("fileTypes").Text         = SearchOptions.LookInFiletypes;
			Get<CheckBox>("matchCase").Checked      = SearchOptions.MatchCase;
			Get<CheckBox>("matchWholeWord").Checked = SearchOptions.MatchWholeWord;
			Get<CheckBox>("includeSubFolder").Checked = SearchOptions.IncludeSubdirectories;
			
			Get<ComboBox>("use").Items.Clear();
			Get<ComboBox>("use").Items.Add(StringParser.Parse("${res:Dialog.NewProject.SearchReplace.SearchStrategy.Standard}"));
			Get<ComboBox>("use").Items.Add(StringParser.Parse("${res:Dialog.NewProject.SearchReplace.SearchStrategy.RegexSearch}"));
			Get<ComboBox>("use").Items.Add(StringParser.Parse("${res:Dialog.NewProject.SearchReplace.SearchStrategy.WildcardSearch}"));
			switch (SearchOptions.SearchStrategyType) {
				case SearchStrategyType.RegEx:
					Get<ComboBox>("use").SelectedIndex = 1;
					break;
				case SearchStrategyType.Wildcard:
					Get<ComboBox>("use").SelectedIndex = 2;
					break;
				default:
					Get<ComboBox>("use").SelectedIndex = 0;
					break;
			}
		}
		
		void LookInSelectedIndexChanged(object sender, EventArgs e)
		{
			if (Get<ComboBox>("lookIn").SelectedIndex == customDirectoryIndex) {
				Get<ComboBox>("lookIn").DropDownStyle = ComboBoxStyle.DropDown;
				Get<CheckBox>("includeSubFolder").Enabled = true;
				Get<ComboBox>("fileTypes").Enabled = true;
				Get<Label>("lookAtTypes").Enabled = true;
			} else {
				Get<ComboBox>("lookIn").DropDownStyle = ComboBoxStyle.DropDownList;
				Get<CheckBox>("includeSubFolder").Enabled = false;
				Get<ComboBox>("fileTypes").Enabled = false;
				Get<Label>("lookAtTypes").Enabled = false;
			}
			if (IsSelectionSearch) {
				InitSelectionSearch();
			} else {
				RemoveSelectionSearchHandlers();
			}
		}
		
		bool IsSelectionSearch {
			get {
				return DocumentIteratorType == DocumentIteratorType.CurrentSelection;
			}
		}
		
		/// <summary>
		/// Checks whether the selection spans two or more lines.
		/// </summary>
		/// <remarks>Maybe the ISelection interface should have an
		/// IsMultipleLine method?</remarks>
		static bool IsMultipleLineSelection(ISelection selection)
		{
			if (IsTextSelected(selection)) {
				return selection.SelectedText.IndexOf('\n') != -1;
			}
			return false;
		}
		
		static bool IsTextSelected(ISelection selection)
		{
			if (selection != null) {
				return !selection.IsEmpty;
			}
			return false;
		}
		
		void FindNextInSelection()
		{
			int startOffset = Math.Min(selection.Offset, selection.EndOffset);
			int endOffset = Math.Max(selection.Offset, selection.EndOffset);
			
			if (findFirst) {
				SetCaretPosition(textEditor.ActiveTextAreaControl.TextArea, startOffset);
			}
			
			try {
				ignoreSelectionChanges = true;
				if (findFirst) {
					findFirst = false;
					SearchReplaceManager.FindFirstInSelection(startOffset, endOffset - startOffset);
				} else {
					findFirst = !SearchReplaceManager.FindNextInSelection();
					if (findFirst) {
						SearchReplaceUtilities.SelectText(textEditor, startOffset, endOffset);
					}
				}
			} finally {
				ignoreSelectionChanges = false;
			}
		}
		
		/// <summary>
		/// Returns the first ISelection object from the currently active text editor
		/// </summary>
		static ISelection GetCurrentTextSelection()
		{
			TextEditorControl textArea = SearchReplaceUtilities.GetActiveTextEditor();
			if (textArea != null) {
				SelectionManager selectionManager = textArea.ActiveTextAreaControl.SelectionManager;
				if (selectionManager.HasSomethingSelected) {
					return selectionManager.SelectionCollection[0];
				}
			}
			return null;
		}
		
		void WorkbenchWindowChanged(object source, EventArgs e)
		{
			TextEditorControl activeTextEditorControl = SearchReplaceUtilities.GetActiveTextEditor();
			if (activeTextEditorControl != this.textEditor) {
				AddSelectionChangedHandler(activeTextEditorControl);
				TextSelectionChanged(source, e);
			}
		}
		
		void AddSelectionChangedHandler(TextEditorControl textEditor)
		{
			RemoveSelectionChangedHandler();
			
			this.textEditor = textEditor;
			if (textEditor != null) {
				this.textEditor.ActiveTextAreaControl.SelectionManager.SelectionChanged += TextSelectionChanged;
			}
		}
		
		void RemoveSelectionChangedHandler()
		{
			if (textEditor != null) {
				textEditor.ActiveTextAreaControl.SelectionManager.SelectionChanged -= TextSelectionChanged;
			}
		}
		
		void RemoveActiveWindowChangedHandler()
		{
			WorkbenchSingleton.Workbench.ActiveWorkbenchWindowChanged -= WorkbenchWindowChanged;
		}
		
		/// <summary>
		/// When the selected text is changed make sure the 'Current Selection'
		/// option is not selected if no text is selected.
		/// </summary>
		/// <remarks>The text selection can change either when the user
		/// selects different text in the editor or the active window is
		/// changed.</remarks>
		void TextSelectionChanged(object source, EventArgs e)
		{
			if (!ignoreSelectionChanges) {
				LoggingService.Debug("TextSelectionChanged.");
				selection = GetCurrentTextSelection();
				findFirst = true;
			}
		}
		
		void SetCaretPosition(TextArea textArea, int offset)
		{
			textArea.Caret.Position = textArea.Document.OffsetToPosition(offset);
		}
		
		void InitSelectionSearch()
		{
			findFirst = true;
			selection = GetCurrentTextSelection();
			AddSelectionChangedHandler(SearchReplaceUtilities.GetActiveTextEditor());
			WorkbenchSingleton.Workbench.ActiveWorkbenchWindowChanged += WorkbenchWindowChanged;
		}
		
		void RemoveSelectionSearchHandlers()
		{
			RemoveSelectionChangedHandler();
			RemoveActiveWindowChangedHandler();
		}
		
		/// <summary>
		/// action: 0 = find, 1 = mark, 2 = replace
		/// </summary>
		void RunAllInSelection(int action)
		{
			int startOffset = Math.Min(selection.Offset, selection.EndOffset);
			int endOffset = Math.Max(selection.Offset, selection.EndOffset);
			
			SearchReplaceUtilities.SelectText(textEditor, startOffset, endOffset);
			SetCaretPosition(textEditor.ActiveTextAreaControl.TextArea, startOffset);
			
			try {
				ignoreSelectionChanges = true;
				if (action == 0)
					SearchInFilesManager.FindAll(startOffset, endOffset - startOffset);
				else if (action == 1)
					SearchReplaceManager.MarkAll(startOffset, endOffset - startOffset);
				else if (action == 2)
					SearchReplaceManager.ReplaceAll(startOffset, endOffset - startOffset);
				SearchReplaceUtilities.SelectText(textEditor, startOffset, endOffset);
			} finally {
				ignoreSelectionChanges = false;
			}
		}
		
		void ReplaceInSelection()
		{
			int startOffset = Math.Min(selection.Offset, selection.EndOffset);
			int endOffset = Math.Max(selection.Offset, selection.EndOffset);
			
			if (findFirst) {
				SetCaretPosition(textEditor.ActiveTextAreaControl.TextArea, startOffset);
			}
			
			try {
				ignoreSelectionChanges = true;
				if (findFirst) {
					findFirst = false;
					SearchReplaceManager.ReplaceFirstInSelection(startOffset, endOffset - startOffset);
				} else {
					findFirst = !SearchReplaceManager.ReplaceNextInSelection();
					if (findFirst) {
						SearchReplaceUtilities.SelectText(textEditor, startOffset, endOffset);
					}
				}
			} finally {
				ignoreSelectionChanges = false;
			}
		}
	}
}<|MERGE_RESOLUTION|>--- conflicted
+++ resolved
@@ -91,10 +91,6 @@
 		void FindNextButtonClicked(object sender, EventArgs e)
 		{
 			WritebackOptions();
-<<<<<<< HEAD
-			SearchReplaceManager.FindNext();
-			Focus();
-=======
 			if (IsSelectionSearch) {
 				if (IsTextSelected(selection)) {
 					FindNextInSelection();
@@ -102,7 +98,7 @@
 			} else {
 				SearchReplaceManager.FindNext();
 			}
->>>>>>> e0db259c
+			Focus();
 		}
 		
 		void FindAllButtonClicked(object sender, EventArgs e)
@@ -144,10 +140,6 @@
 		void ReplaceButtonClicked(object sender, EventArgs e)
 		{
 			WritebackOptions();
-<<<<<<< HEAD
-			SearchReplaceManager.Replace();
-			Focus();
-=======
 			if (IsSelectionSearch) {
 				if (IsTextSelected(selection)) {
 					ReplaceInSelection();
@@ -155,7 +147,7 @@
 			} else {
 				SearchReplaceManager.Replace();
 			}
->>>>>>> e0db259c
+			Focus();
 		}
 		
 		void WritebackOptions()
