--- conflicted
+++ resolved
@@ -138,11 +138,6 @@
 					FileService.OpenFile(filePath);
 			}
 		}
-<<<<<<< HEAD
-	}
-}
-*/
-=======
 	}*/
 }
->>>>>>> 5f66310a
+*/