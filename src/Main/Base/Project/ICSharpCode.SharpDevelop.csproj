--- conflicted
+++ resolved
@@ -213,8 +213,6 @@
     <Compile Include="Src\Gui\Dialogs\OpenWithDialog.Designer.cs">
       <DependentUpon>OpenWithDialog.cs</DependentUpon>
     </Compile>
-<<<<<<< HEAD
-=======
     <Compile Include="Src\Gui\Dialogs\OptionPanels\IDEOptions\CodeGenerationPanel.xaml.cs">
       <DependentUpon>CodeGenerationPanel.xaml</DependentUpon>
       <SubType>Code</SubType>
@@ -223,11 +221,6 @@
       <DependentUpon>EditStandardHeaderPanel.xaml</DependentUpon>
       <SubType>Code</SubType>
     </Compile>
-    <Compile Include="Src\Gui\Dialogs\OptionPanels\IDEOptions\LoadSaveOptions.xaml.cs">
-      <DependentUpon>LoadSaveOptions.xaml</DependentUpon>
-      <SubType>Code</SubType>
-    </Compile>
->>>>>>> a7fcf4d9
     <Compile Include="Src\Gui\Dialogs\OptionPanels\IDEOptions\ProjectAndSolutionOptions.xaml.cs">
       <DependentUpon>ProjectAndSolutionOptions.xaml</DependentUpon>
       <SubType>Code</SubType>
@@ -812,16 +805,12 @@
     </EmbeddedResource>
   </ItemGroup>
   <ItemGroup>
-<<<<<<< HEAD
     <Page Include="Src\Bookmarks\Pad\BookmarkPadContent.xaml" />
-=======
-    <Page Include="Src\Bookmarks\Pad\Controls\ListViewPad.xaml" />
     <Page Include="Src\Gui\Components\StringListEditorDialog.xaml" />
     <Page Include="Src\Gui\Components\StringListEditorXaml.xaml" />
     <Page Include="Src\Gui\Dialogs\OptionPanels\IDEOptions\CodeGenerationPanel.xaml" />
     <Page Include="Src\Gui\Dialogs\OptionPanels\IDEOptions\EditStandardHeaderPanel.xaml" />
     <Page Include="Src\Gui\Dialogs\OptionPanels\IDEOptions\SelectStylePanel.xaml" />
->>>>>>> a7fcf4d9
     <Page Include="Src\Gui\Dialogs\OptionPanels\IDEOptions\TaskListOptionsl.xaml" />
     <Page Include="Src\Gui\Dialogs\OptionPanels\ProjectOptions\ApplicationSettings.xaml" />
     <Page Include="Src\Gui\Dialogs\OptionPanels\ProjectOptions\BuildEvents.xaml" />
