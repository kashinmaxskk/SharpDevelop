--- conflicted
+++ resolved
@@ -8,7 +8,6 @@
 using System;
 using System.Drawing;
 using System.Windows.Forms;
-using System.Text.RegularExpressions;
 
 namespace ICSharpCode.Core.WinForms
 {
@@ -76,25 +75,6 @@
 			
 		}
 		
-<<<<<<< HEAD
-		public static Keys ParseShortcut(string shortcutString)
-		{
-			Keys shortCut = Keys.None;
-			if (shortcutString.Length > 0) {
-				try {
-					foreach (string key in shortcutString.Split('|')) {
-						shortCut  |= (System.Windows.Forms.Keys)Enum.Parse(typeof(System.Windows.Forms.Keys), key);
-					}
-				} catch (Exception ex) {
-					MessageService.ShowException(ex);
-					return System.Windows.Forms.Keys.None;
-				}
-			}
-			return shortCut;
-		}
-		
-=======
->>>>>>> 82a96fed
 		public MenuCommand(Codon codon, object caller, bool createCommand)
 		{
 			this.RightToLeft = RightToLeft.Inherit;
@@ -116,7 +96,7 @@
 			// if (codon.Properties.Contains("shortcut")) {
 			// 	GesturePlaceHolderRegistry.InvokeUpdateHandlers(codon.Properties["class"]);
 			// }
-		}
+			}
 		
 		public MenuCommand(string label, EventHandler handler) : this(label)
 		{
