--- conflicted
+++ resolved
@@ -41,18 +41,10 @@
 		
 		AbstractPrettyPrintOptions IOutputAstVisitor.Options {
 			get { return prettyPrintOptions; }
-<<<<<<< HEAD
-			set { prettyPrintOptions = (PrettyPrintOptions)value; }
-=======
->>>>>>> d079cdbc
 		}
 		
 		public PrettyPrintOptions Options {
 			get { return prettyPrintOptions; }
-<<<<<<< HEAD
-			set { prettyPrintOptions = value; }
-=======
->>>>>>> d079cdbc
 		}
 		
 		public IOutputFormatter OutputFormatter {
