--- conflicted
+++ resolved
@@ -196,49 +196,6 @@
 					// Skip this TextLine segment, if it is at the end of this line and this line is not the last line of the VisualLine and the selection continues and there is no trailing whitespace.
 					if (segmentEndVCInLine == visualEndCol && i < visualLine.TextLines.Count - 1 && segmentEndVC > segmentEndVCInLine && line.TrailingWhitespaceLength == 0)
 						continue;
-<<<<<<< HEAD
-					int segmentStartVCInLine = Math.Max(segmentStartVC, visualStartCol);
-					int segmentEndVCInLine = Math.Min(segmentEndVC, visualEndCol);
-					y -= scrollOffset.Y;
-					if (segmentStartVCInLine == segmentEndVCInLine) {
-						// GetTextBounds crashes for length=0, so we'll handle this case with GetDistanceFromCharacterHit
-						// We need to return a rectangle to ensure empty lines are still visible
-						double pos = vl.GetTextLineVisualXPosition(line, segmentStartVCInLine);
-						pos -= scrollOffset.X;
-						// The following special cases are necessary to get rid of empty rectangles at the end of a TextLine if "Show Spaces" is active.
-						// If not excluded once, the same rectangle is calculated (and added) twice (since the offset could be mapped to two visual positions; end/start of line), if there is no trailing whitespace.
-						// Skip this TextLine segment, if it is at the end of this line and this line is not the last line of the VisualLine and the selection continues and there is no trailing whitespace.
-						if (segmentEndVCInLine == visualEndCol && i < vl.TextLines.Count - 1 && segmentEndVC > segmentEndVCInLine && line.TrailingWhitespaceLength == 0)
-							continue;
-						if (segmentStartVCInLine == visualStartCol && i > 0 && segmentStartVC < segmentStartVCInLine && vl.TextLines[i - 1].TrailingWhitespaceLength == 0)
-							continue;
-						yield return new Rect(pos, y, 1, line.Height);
-					} else {
-						Rect lastRect = Rect.Empty;
-						if (segmentStartVCInLine <= visualEndCol) {
-						foreach (TextBounds b in line.GetTextBounds(segmentStartVCInLine, segmentEndVCInLine - segmentStartVCInLine)) {
-								double left = b.Rectangle.Left - scrollOffset.X;
-								double right = b.Rectangle.Right - scrollOffset.X;
-								if (!lastRect.IsEmpty)
-									yield return lastRect;
-							// left>right is possible in RTL languages
-								lastRect = new Rect(Math.Min(left, right), y, Math.Abs(right - left), line.Height);
-						}
-					}
-						if (segmentEndVC >= vl.VisualLengthWithEndOfLineMarker) {
-							double left = (segmentStartVC > vl.VisualLengthWithEndOfLineMarker ? vl.GetTextLineVisualXPosition(lastTextLine, segmentStartVC) : line.Width) - scrollOffset.X;
-							double right = ((segmentEndVC == int.MaxValue || line != lastTextLine) ? Math.Max(((IScrollInfo)textView).ExtentWidth, ((IScrollInfo)textView).ViewportWidth) : vl.GetTextLineVisualXPosition(lastTextLine, segmentEndVC)) - scrollOffset.X;
-							Rect extendSelection = new Rect(Math.Min(left, right), y, Math.Abs(right - left), line.Height);
-							if (!lastRect.IsEmpty) {
-								if (extendSelection.IntersectsWith(lastRect)) {
-									lastRect.Union(extendSelection);
-									yield return lastRect;
-								} else {
-									yield return lastRect;
-									yield return extendSelection;
-				}
-							} else
-=======
 					if (segmentStartVCInLine == visualStartCol && i > 0 && segmentStartVC < segmentStartVCInLine && visualLine.TextLines[i - 1].TrailingWhitespaceLength == 0)
 						continue;
 					yield return new Rect(pos, y, 1, line.Height);
@@ -264,20 +221,13 @@
 								yield return lastRect;
 							} else {
 								yield return lastRect;
->>>>>>> 0ffd4fa4
 								yield return extendSelection;
 							}
 						} else
-<<<<<<< HEAD
-							yield return lastRect;
-			}
-		}
-=======
 							yield return extendSelection;
 					} else
 						yield return lastRect;
 				}
->>>>>>> 0ffd4fa4
 			}
 		}
 		
