﻿// Copyright (c) AlphaSierraPapa for the SharpDevelop Team (for details please see \doc\copyright.txt)
// This code is distributed under the GNU LGPL (for details please see \doc\license.txt)

using System;
using System.Collections.Generic;
using System.Diagnostics;
using System.Globalization;
using System.IO;
using System.Linq;
using ICSharpCode.AvalonEdit.Document;
using ICSharpCode.AvalonEdit.Utils;
using ICSharpCode.NRefactory.Editor;

namespace ICSharpCode.AvalonEdit.Highlighting
{
	/// <summary>
	/// Represents a highlighted document line.
	/// </summary>
	public class HighlightedLine
	{
		/// <summary>
		/// Creates a new HighlightedLine instance.
		/// </summary>
		public HighlightedLine(IDocument document, IDocumentLine documentLine)
		{
			if (document == null)
				throw new ArgumentNullException("document");
			//if (!document.Lines.Contains(documentLine))
			//	throw new ArgumentException("Line is null or not part of document");
			this.Document = document;
			this.DocumentLine = documentLine;
			this.Sections = new NullSafeCollection<HighlightedSection>();
		}
		
		/// <summary>
		/// Gets the document associated with this HighlightedLine.
		/// </summary>
		public IDocument Document { get; private set; }
		
		/// <summary>
		/// Gets the document line associated with this HighlightedLine.
		/// </summary>
		public IDocumentLine DocumentLine { get; private set; }
		
		/// <summary>
		/// Gets the highlighted sections.
		/// The sections are not overlapping, but they may be nested.
		/// In that case, outer sections come in the list before inner sections.
		/// The sections are sorted by start offset.
		/// </summary>
		public IList<HighlightedSection> Sections { get; private set; }
		
<<<<<<< HEAD
		[Conditional("DEBUG")]
		void ValidateInvariants()
		{
			var line = this;
			int lineStartOffset = line.DocumentLine.Offset;
			int lineEndOffset = line.DocumentLine.EndOffset;
			for (int i = 0; i < line.Sections.Count; i++) {
				HighlightedSection s1 = line.Sections[i];
				if (s1.Offset < lineStartOffset || s1.Length < 0 || s1.Offset + s1.Length > lineEndOffset)
					throw new InvalidOperationException("Section is outside line bounds");
				for (int j = i + 1; j < line.Sections.Count; j++) {
					HighlightedSection s2 = line.Sections[j];
					if (s2.Offset >= s1.Offset + s1.Length) {
						// s2 is after s1
					} else if (s2.Offset >= s1.Offset && s2.Offset + s2.Length <= s1.Offset + s1.Length) {
						// s2 is nested within s1
					} else {
						throw new InvalidOperationException("Sections are overlapping or incorrectly sorted.");
					}
				}
			}
		}
		
		#region Merge
		/// <summary>
		/// Merges the additional line into this line.
		/// </summary>
		public void MergeWith(HighlightedLine additionalLine)
		{
			if (additionalLine == null)
				return;
			ValidateInvariants();
			additionalLine.ValidateInvariants();
			
			int pos = 0;
			Stack<int> activeSectionEndOffsets = new Stack<int>();
			int lineEndOffset = this.DocumentLine.EndOffset;
			activeSectionEndOffsets.Push(lineEndOffset);
			foreach (HighlightedSection newSection in additionalLine.Sections) {
				int newSectionStart = newSection.Offset;
				// Track the existing sections using the stack, up to the point where
				// we need to insert the first part of the newSection
				while (pos < this.Sections.Count) {
					HighlightedSection s = this.Sections[pos];
					if (newSection.Offset < s.Offset)
						break;
					while (s.Offset > activeSectionEndOffsets.Peek()) {
						activeSectionEndOffsets.Pop();
					}
					activeSectionEndOffsets.Push(s.Offset + s.Length);
					pos++;
				}
				// Now insert the new section
				// Create a copy of the stack so that we can track the sections we traverse
				// during the insertion process:
				Stack<int> insertionStack = new Stack<int>(activeSectionEndOffsets.Reverse());
				// The stack enumerator reverses the order of the elements, so we call Reverse() to restore
				// the original order.
				int i;
				for (i = pos; i < this.Sections.Count; i++) {
					HighlightedSection s = this.Sections[i];
					if (newSection.Offset + newSection.Length <= s.Offset)
						break;
					// Insert a segment in front of s:
					Insert(ref i, ref newSectionStart, s.Offset, newSection.Color, insertionStack);
					
					while (s.Offset > insertionStack.Peek()) {
						insertionStack.Pop();
					}
					insertionStack.Push(s.Offset + s.Length);
				}
				Insert(ref i, ref newSectionStart, newSection.Offset + newSection.Length, newSection.Color, insertionStack);
			}
			
			ValidateInvariants();
		}
		
		void Insert(ref int pos, ref int newSectionStart, int insertionEndPos, HighlightingColor color, Stack<int> insertionStack)
		{
			if (newSectionStart >= insertionEndPos) {
				// nothing to insert here
				return;
			}
			
			while (insertionStack.Peek() <= newSectionStart) {
				insertionStack.Pop();
			}
			while (insertionStack.Peek() < insertionEndPos) {
				int end = insertionStack.Pop();
				// insert the portion from newSectionStart to end
				if (end > newSectionStart) {
					this.Sections.Insert(pos++, new HighlightedSection {
					                     	Offset = newSectionStart,
					                     	Length = end - newSectionStart,
					                     	Color = color
					                     });
					newSectionStart = end;
				}
			}
			if (insertionEndPos > newSectionStart) {
				this.Sections.Insert(pos++, new HighlightedSection {
				                     	Offset = newSectionStart,
				                     	Length = insertionEndPos - newSectionStart,
				                     	Color = color
				                     });
				newSectionStart = insertionEndPos;
			}
		}
		#endregion
=======
		/// <summary>
		/// Gets the default color of all text outside a <see cref="HighlightedSection"/>.
		/// </summary>
		public HighlightingColor DefaultTextColor { get; set; }
>>>>>>> c205964d
		
		#region ToHtml
		sealed class HtmlElement : IComparable<HtmlElement>
		{
			internal readonly int Offset;
			internal readonly int Nesting;
			internal readonly bool IsEnd;
			internal readonly HighlightingColor Color;
			
			public HtmlElement(int offset, int nesting, bool isEnd, HighlightingColor color)
			{
				this.Offset = offset;
				this.Nesting = nesting;
				this.IsEnd = isEnd;
				this.Color = color;
			}
			
			public int CompareTo(HtmlElement other)
			{
				int r = Offset.CompareTo(other.Offset);
				if (r != 0)
					return r;
				if (IsEnd != other.IsEnd) {
					if (IsEnd)
						return -1;
					else
						return 1;
				} else {
					if (IsEnd)
						return other.Nesting.CompareTo(Nesting);
					else
						return Nesting.CompareTo(other.Nesting);
				}
			}
		}
		
		/// <summary>
		/// Produces HTML code for the line, with &lt;span class="colorName"&gt; tags.
		/// </summary>
		public string ToHtml(HtmlOptions options)
		{
			int startOffset = this.DocumentLine.Offset;
			return ToHtml(startOffset, startOffset + this.DocumentLine.Length, options);
		}
		
		/// <summary>
		/// Produces HTML code for a section of the line, with &lt;span class="colorName"&gt; tags.
		/// </summary>
		public string ToHtml(int startOffset, int endOffset, HtmlOptions options)
		{
			if (options == null)
				throw new ArgumentNullException("options");
			int documentLineStartOffset = this.DocumentLine.Offset;
			int documentLineEndOffset = documentLineStartOffset + this.DocumentLine.Length;
			if (startOffset < documentLineStartOffset || startOffset > documentLineEndOffset)
				throw new ArgumentOutOfRangeException("startOffset", startOffset, "Value must be between " + documentLineStartOffset + " and " + documentLineEndOffset);
			if (endOffset < startOffset || endOffset > documentLineEndOffset)
				throw new ArgumentOutOfRangeException("endOffset", endOffset, "Value must be between startOffset and " + documentLineEndOffset);
			ISegment requestedSegment = new SimpleSegment(startOffset, endOffset - startOffset);
			
			List<HtmlElement> elements = new List<HtmlElement>();
			for (int i = 0; i < this.Sections.Count; i++) {
				HighlightedSection s = this.Sections[i];
				if (SimpleSegment.GetOverlap(s, requestedSegment).Length > 0) {
					elements.Add(new HtmlElement(s.Offset, i, false, s.Color));
					elements.Add(new HtmlElement(s.Offset + s.Length, i, true, s.Color));
				}
			}
			elements.Sort();
			
			IDocument document = this.Document;
			StringWriter w = new StringWriter(CultureInfo.InvariantCulture);
			int textOffset = startOffset;
			foreach (HtmlElement e in elements) {
				int newOffset = Math.Min(e.Offset, endOffset);
				if (newOffset > startOffset) {
					HtmlClipboard.EscapeHtml(w, document.GetText(textOffset, newOffset - textOffset), options);
				}
				textOffset = Math.Max(textOffset, newOffset);
				if (options.ColorNeedsSpanForStyling(e.Color)) {
					if (e.IsEnd) {
						w.Write("</span>");
					} else {
						w.Write("<span");
						options.WriteStyleAttributeForColor(w, e.Color);
						w.Write('>');
					}
				}
			}
			HtmlClipboard.EscapeHtml(w, document.GetText(textOffset, endOffset - textOffset), options);
			return w.ToString();
		}
		
		/// <inheritdoc/>
		public override string ToString()
		{
			return "[" + GetType().Name + " " + ToHtml(new HtmlOptions()) + "]";
		}
		#endregion
	}
}<|MERGE_RESOLUTION|>--- conflicted
+++ resolved
@@ -50,7 +50,11 @@
 		/// </summary>
 		public IList<HighlightedSection> Sections { get; private set; }
 		
-<<<<<<< HEAD
+		/// <summary>
+		/// Gets the default color of all text outside a <see cref="HighlightedSection"/>.
+		/// </summary>
+		public HighlightingColor DefaultTextColor { get; set; }
+		
 		[Conditional("DEBUG")]
 		void ValidateInvariants()
 		{
@@ -160,12 +164,6 @@
 			}
 		}
 		#endregion
-=======
-		/// <summary>
-		/// Gets the default color of all text outside a <see cref="HighlightedSection"/>.
-		/// </summary>
-		public HighlightingColor DefaultTextColor { get; set; }
->>>>>>> c205964d
 		
 		#region ToHtml
 		sealed class HtmlElement : IComparable<HtmlElement>
